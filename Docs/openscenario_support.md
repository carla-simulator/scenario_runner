--- conflicted
+++ resolved
@@ -1,286 +1,208 @@
-## OpenSCENARIO Support
-
-The scenario_runner provides support for the [OpenSCENARIO](http://www.openscenario.org/) 1.0 standard.
-The current implementation covers initial support for maneuver Actions, Conditions, Stories and the Storyboard.
-If you would like to use evaluation criteria for a scenario to evaluate pass/fail results, these can be implemented
-as StopTriggers (see below). However, not all features for these elements are yet available. If in doubt, please see the
-module documentation in srunner/tools/openscenario_parser.py
-
-An example for a supported scenario based on OpenSCENARIO is available [here](https://github.com/carla-simulator/scenario_runner/blob/master/srunner/examples/FollowLeadingVehicle.xosc)
-
-In addition, it is recommended to take a look into the official documentation available [here](https://releases.asam.net/OpenSCENARIO/1.0.0/Model-Documentation/index.html) and [here](https://releases.asam.net/OpenSCENARIO/1.0.0/ASAM_OpenSCENARIO_BS-1-2_User-Guide_V1-0-0.html#_foreword).
-
-### Migrating OpenSCENARIO 0.9.x to 1.0
-The easiest way to convert old OpenSCENARIO samples to the official standard 1.0 is to use _xsltproc_ and the migration scheme located in the openscenario folder.
-Example:
-
-```bash
-xsltproc -o newScenario.xosc migration0_9_1to1_0.xslt oldScenario.xosc
-```
-
-
-### Level of support
-In the following the OpenSCENARIO attributes are listed with their current support status.
-
-#### General OpenSCENARIO setup
-
-This covers all part that are defined outside the OpenSCENARIO Storyboard
-
-| Attribute                          | Support                            | Notes                              |
-| ---------------------------------------- | ---------------------------------------- | ---------------------------------------- |
-| `FileHeader`                       | &#9989;                              | Use "CARLA:" at the beginning of the description to use the CARLA coordinate system.                                |
-| `CatalogLocations`<br>
-`ControllerCatalog`                                      | &#9989;                              | While the catalog is supported, the reference/usage may not work.                |
-| `CatalogLocations`<br>
-`EnvironmentCatalog`                                     | &#9989;                              |                                    |
-| `CatalogLocations`<br>
-`ManeuverCatalog`                                        | &#9989;                              |                                    |
-| `CatalogLocations`<br>
-`MiscObjectCatalog`                                      | &#9989;                              |                                    |
-| `CatalogLocations`<br>
-`PedestrianCatalog`                                      | &#9989;                              |                                    |
-| `CatalogLocations`<br>
-`RouteCatalog`                                           | &#9989;                              | While the catalog is supported, the reference/usage may not work.                |
-| `CatalogLocations`<br>
-`TrajectoryCatalog`                                      | &#9989;                              | While the catalog is supported, the reference/usage may not work.                |
-| `CatalogLocations`<br>
-`VehicleCatalog`                                         | &#9989;                              |                                    |
-| `ParameterDeclarations`            | &#9989;                              |                                    |
-| `RoadNetwork`<br>
-`LogicFile`                                                   | &#9989;                              | The CARLA level can be used directly (e.g. LogicFile=Town01). Also any OpenDRIVE path can be provided.              |
-| `RoadNetwork`<br>
-`SceneGraphFile`                                              | &#10060;                               | The provided information is not used.                                            |
-| `RoadNetwork`<br>
-`TafficSignals`                                               | &#10060;                               | The provided information is not used.                                            |
-| `Entities`<br>
-`EntitySelection`                                                | &#10060;                               | The provided information is not used.                                            |
-| `Entities` `ScenarioObject`<br>
-`CatalogReference`                               | &#9989;                              | The provided information is not used.                                            |
-| `Entities` `ScenarioObject`<br>
-`MiscObject`                                     | &#9989;                              | The name should match a CARLA vehicle model, otherwise a default vehicle based on the vehicleCategory is used. BoundingBox entries are ignored.                   |
-| `Entities` `ScenarioObject`<br>
-`ObjectController`                               | &#10060;                               | The provided information is not used.                                            |
-| `Entities` `ScenarioObject`<br>
-`Pedestrian`                                     | &#9989;                              | The name should match a CARLA vehicle model, otherwise a default vehicle based on the vehicleCategory is used. BoundingBox entries are ignored.                   |
-| `Entities` `ScenarioObject`<br>
-`Vehicle`                                        | &#9989;                              | The name should match a CARLA vehicle model, otherwise a default vehicle based on the vehicleCategory is used. The color can be set via properties ('Property name="color" value="0,0,255"'). Axles, Performance, BoundingBox entries are ignored. |
-
-<br>
-
-
-#### OpenSCENARIO Storyboard
-
-##### OpenSCENARIO Actions
-
-The OpenSCENARIO Actions can be used for two different purposes. First, Actions can be used to
-define the initial behavior of something, e.g. a traffic participant. Therefore, Actions can be
-used within the OpenSCENARIO Init. In addition, Actions are also used within the OpenSCENARIO
-story. In the following, the support status for both application areas is listed. If an action
-contains of submodules, which are not listed, the support status applies to all submodules.
-
-###### GlobalAction
-
-
-
-| GlobalAction                          | Init  support                            | Story support                              | Notes                              |
-| ---------------------------------------- | ---------------------------------------- | ---------------------------------------- | ---------------------------------------- |
-| `EntityAction`                | &#10060;                          | &#10060;                          |                               |
-| `EnvironmentAction`           | &#9989;                         | &#10060;                          |                               |
-| `ParameterAction`             | &#10060;                          | &#10060;                          |                               |
-| `InfrastructureAction` `TrafficSignalAction`<br>
-`TrafficAction`                                               | &#10060;                          | &#10060;                          |                               |
-| `InfrastructureAction` `TrafficSignalAction`<br>
-`TrafficSignalControllerAction`                               | &#10060;                          | &#10060;                          |                               |
-| `InfrastructureAction` `TrafficSignalAction`<br>
-`TrafficSignalStateAction`                                    | &#10060;                          | &#9989;                         | As traffic signals in CARLA towns have no unique ID, they have to be set by providing their position (Example: TrafficSignalStateAction name="pos=x,y" state="green"). The id can also be used for none CARLA town (Example: TrafficSignalStateAction name="id=n" state="green") |
-
-<br>
-
-
-
-###### UserDefinedAction
-
-
-
-| UserDefinedAction                          | Init  support                            | Story support                              | Notes                              |
-| ---------------------------------------- | ---------------------------------------- | ---------------------------------------- | ---------------------------------------- |
-| `CustomCommandAction`                       | &#10060;                                        | &#9989;                                       | This action is currently used to trigger the execution of an additional script. Example: type="python /path/to/script args". |
-
-<br>
-
-
-###### PrivateAction
-
-<<<<<<< HEAD
-<table class ="defTable">
-<thead>
-<th>PrivateAction</th>
-<th>Init <br> support</th>
-<th>Story <br> support</th>
-<th>Notes</th>
-</thead>
-<tbody>
-<td><code>ActivateControllerAction</code></td>
-<td>&#10060;</td>
-<td>&#9989;</td>
-<td>Can be used to activate/deactive the CARLA autopilot.</td>
-<tr>
-<td><code>ControllerAction</code></td>
-<td>&#9989;</td>
-<td>&#9989;</td>
-<td>AssignControllerAction is supported, but a Python module has to be provided for the controller implementation, and in OverrideControllerValueAction all values need to be <code>False</code>.</td>
-<tr>
-<td><small><code>LateralAction</code></small><br><code>LaneChangeAction</code></td>
-<td>&#10060;</td>
-<td>&#9989;</td>
-<td>Currently all lane changes have a linear dynamicShape, the dynamicDimension is defined as the distance and are relative to the actor itself (RelativeTargetLane).</td>
-<tr>
-<td><small><code>LateralAction</code></small><br><code>LaneOffsetAction</code></td>
-<td>&#10060;</td>
-<td>&#9989;</td>
-<td>Currently all type of dynamicShapes are ignored and depend on the controller. This action might not work as intended if the offset is high enough to make the vehicle exit its lane</td>
-<tr>
-<td><small><code>LateralAction</code></small><br><code>LateralDistanceAction</code></td>
-<td>&#10060;</td>
-<td>&#10060;</td>
-<td></td>
-<tr>
-<td><small><code>LongitudinalAction</code></small><br><code>LongitudinalDistanceAction</code></td>
-<td>&#10060;</td>
-<td>&#10060;</td>
-<td></td>
-<tr>
-<td><small><code>LongitudinalAction</code></small><br><code>SpeedAction</code></td>
-<td>&#9989;</td>
-<td>&#9989;</td>
-<td></td>
-<tr>
-<td><code>SynchronizeAction</code></td>
-<td>&#10060;</td>
-<td>&#9989;</td>
-<td></td>
-<tr>
-<td><code>TeleportAction</code></td>
-<td>&#9989;</td>
-<td>&#9989;</td>
-<td></td>
-<tr>
-<td><code>VisibilityAction</code></td>
-<td>&#10060;</td>
-<td>&#10060;</td>
-<td></td>
-<tr>
-<td><small><code>RoutingAction</code></small><br><code>AcquirePositionAction</code></td>
-<td>&#10060;</td>
-<td>&#9989;</td>
-<td></td>
-<tr>
-<td><small><code>RoutingAction</code></small><br><code>AssignRouteAction</code></td>
-<td>&#10060;</td>
-<td>&#9989;</td>
-<td>Route Options (shortest/fastest/etc) are supported. Shortests means direct path between A and B, all other will use the shortest path along the road network between A and B</td>
-<tr>
-<td><small><code>RoutingAction</code></small><br><code>FollowTrajectoryAction</code></td>
-<td>&#10060;</td>
-<td>&#10060;</td>
-<td></td>
-</tbody>
-</table>
-=======
-
-
-| PrivateAction                          | Init  support                            | Story support                              | Notes                              |
-| ---------------------------------------- | ---------------------------------------- | ---------------------------------------- | ---------------------------------------- |
-| `ActivateControllerAction`                          | &#10060;             | &#9989;            | Can be used to activate/deactive the CARLA autopilot.                                             |
-| `ControllerAction`                                  | &#9989;            | &#9989;            | AssignControllerAction is supported, but a Python module has to be provided for the controller implementation, and in OverrideControllerValueAction all values need to be `False`. |
-| `LateralAction`<br> `LaneChangeAction`             | &#10060;             | &#9989;            | Currently all lane changes have a linear dynamicShape, the dynamicDimension is defined as the distance and are relative to the actor itself (RelativeTargetLane).                  |
-| `LateralAction`<br>`LaneOffsetAction`             | &#10060;             | &#10060;             |                  |
-| `LateralAction`<br> `LateralDistanceAction`        | &#10060;             | &#10060;             |                  |
-| `LongitudinalAction`<br> `LongitudinalDistanceAction`                                            | &#10060;             | &#10060;             |                  |
-| `LongitudinalAction`<br> `SpeedAction`             | &#9989;            | &#9989;            |                  |
-| `SynchronizeAction`                                 | &#10060;             | &#10060;             |                  |
-| `TeleportAction`                                    | &#9989;            | &#9989;            |                  |
-| `VisibilityAction`                                  | &#10060;             | &#10060;             |                  |
-| `RoutingAction`<br> `AcquirePositionAction`        | &#10060;             | &#9989;            |                  |
-| `RoutingAction`<br> `AssignRouteAction`            | &#10060;             | &#9989;            | Route Options (shortest/fastest/etc) are supported. Shortests means direct path between A and B, all other will use the shortest path along the road network between A and B       |
-| `RoutingAction`<br> `FollowTrajectoryAction`       | &#10060;             | &#10060;             |                  |
-
->>>>>>> 76393452
-<br>
-
-
-
-##### OpenSCENARIO Conditions
-
-Conditions in OpenSCENARIO can be defined either as ByEntityCondition or as ByValueCondition.
-Both can be used for StartTrigger and StopTrigger conditions.
-The following two tables list the support status for each.
-
-###### ByEntityCondition
-
-
-| EntityCondition                                | Support                                        | Notes                                          |
-| ---------------------------------------------- | ---------------------------------------------- | ---------------------------------------------- |
-| `AccelerationCondition`                        | &#9989;                                          |                                                |
-| `CollisionCondition`                           | &#9989;                                          |                                                |
-| `DistanceCondition`                            | &#9989;                                          | \*freespace\* attribute is still not supported |
-| `EndOfRoadCondition`                           | &#9989;                                          |                                                |
-| `OffroadCondition`                             | &#9989;                                          |                                                |
-| `ReachPositionCondition`                       | &#9989;                                          |                                                |
-| `RelativeDistanceCondition`                    | &#9989;                                          | \*freespace\* attribute is still not supported |
-| `RelativeSpeedCondition`                       | &#9989;                                          |                                                |
-| `SpeedCondition`                               | &#9989;                                          |                                                |
-| `StandStillCondition`                          | &#9989;                                          |                                                |
-| `TimeHeadwayCondition`                         | &#9989;                                          |                                                |
-| `TimeToCollisionCondition`                     | &#9989;                                          |                                                |
-| `TraveledDistanceCondition`                    | &#9989;                                          |                                                |
-
-<br>
-
-###### ByValueCondition
-
-
-| ValueCondition            | Support                   | Notes                     |
-| -------------------------------------------------------- | -------------------------------------------------------- | -------------------------------------------------------- |
-| `ParameterCondition`         | &#9989;                     | The level of support depends on the parameter. It is recommended to use other conditions if possible. Please also consider the note below.                                                  |
-| `SimulationTimeCondition`                                    | &#9989;                     |                           |
-| `StoryboardElementStateCondition`                            | &#9989;                     | startTransition, stopTransition, endTransition and completeState are currently supported.                  |
-| `TimeOfDayCondition`         | &#9989;                     |                           |
-| `TrafficSignalCondition`                                     | &#9989;                     | As traffic signals in CARLA towns have no unique ID, they have to be set by providing their position (Example: TrafficSignalCondition name="pos=x,y" state="green"). The id can also be used for none CARLA town (Example: TrafficSignalCondition name="id=n" state="green") |
-| `TrafficSignalControllerCondition`                           | &#10060;                      |                           |
-| `UserDefinedValueCondition`                                  | &#10060;                      |                           |
-
-<br>
-
-!!! Note
-     In the OpenSCENARIO 1.0 standard, a definition of test / evaluation criteria is not
-     defined. For this purpose, you can re-use StopTrigger conditions with CARLA. The following
-     StopTrigger conditions for evaluation criteria are supported through ParameterConditions by
-     providing the criteria name for the condition:
-
-     * criteria_RunningStopTest
-     * criteria_RunningRedLightTest
-     * criteria_WrongLaneTest
-     * criteria_OnSideWalkTest
-     * criteria_KeepLaneTest
-     * criteria_CollisionTest
-     * criteria_DrivenDistanceTest
-
-
-##### OpenSCENARIO Positions
-
-There are several ways of defining positions in OpenSCENARIO. In the following we list the
-current support status for each definition format.
-
-| Position                          | Support                            | Notes                              |
-| ---------------------------------------- | ---------------------------------------- | ---------------------------------------- |
-| `LanePosition`           | &#9989;                    |                          |
-| `RelativeLanePosition`   | &#9989;                    |                          |
-| `RelativeObjectPosition` | &#9989;                    |                          |
-| `RelativeRoadPosition`   | &#10060;                     |                          |
-| `RelativeWorldPosition`  | &#9989;                    |                          |
-| `RoadPosition`           | &#10060;                     |                          |
-| `RoutePosition`          | &#10060;                     |                          |
-| `WorldPosition`          | &#9989;                    |                          |
-
-<br>
+## OpenSCENARIO Support
+
+The scenario_runner provides support for the [OpenSCENARIO](http://www.openscenario.org/) 1.0 standard.
+The current implementation covers initial support for maneuver Actions, Conditions, Stories and the Storyboard.
+If you would like to use evaluation criteria for a scenario to evaluate pass/fail results, these can be implemented
+as StopTriggers (see below). However, not all features for these elements are yet available. If in doubt, please see the
+module documentation in srunner/tools/openscenario_parser.py
+
+An example for a supported scenario based on OpenSCENARIO is available [here](https://github.com/carla-simulator/scenario_runner/blob/master/srunner/examples/FollowLeadingVehicle.xosc)
+
+In addition, it is recommended to take a look into the official documentation available [here](https://releases.asam.net/OpenSCENARIO/1.0.0/Model-Documentation/index.html) and [here](https://releases.asam.net/OpenSCENARIO/1.0.0/ASAM_OpenSCENARIO_BS-1-2_User-Guide_V1-0-0.html#_foreword).
+
+### Migrating OpenSCENARIO 0.9.x to 1.0
+The easiest way to convert old OpenSCENARIO samples to the official standard 1.0 is to use _xsltproc_ and the migration scheme located in the openscenario folder.
+Example:
+
+```bash
+xsltproc -o newScenario.xosc migration0_9_1to1_0.xslt oldScenario.xosc
+```
+
+
+### Level of support
+In the following the OpenSCENARIO attributes are listed with their current support status.
+
+#### General OpenSCENARIO setup
+
+This covers all part that are defined outside the OpenSCENARIO Storyboard
+
+| Attribute                          | Support                            | Notes                              |
+| ---------------------------------------- | ---------------------------------------- | ---------------------------------------- |
+| `FileHeader`                       | &#9989;                              | Use "CARLA:" at the beginning of the description to use the CARLA coordinate system.                                |
+| `CatalogLocations`<br>
+`ControllerCatalog`                                      | &#9989;                              | While the catalog is supported, the reference/usage may not work.                |
+| `CatalogLocations`<br>
+`EnvironmentCatalog`                                     | &#9989;                              |                                    |
+| `CatalogLocations`<br>
+`ManeuverCatalog`                                        | &#9989;                              |                                    |
+| `CatalogLocations`<br>
+`MiscObjectCatalog`                                      | &#9989;                              |                                    |
+| `CatalogLocations`<br>
+`PedestrianCatalog`                                      | &#9989;                              |                                    |
+| `CatalogLocations`<br>
+`RouteCatalog`                                           | &#9989;                              | While the catalog is supported, the reference/usage may not work.                |
+| `CatalogLocations`<br>
+`TrajectoryCatalog`                                      | &#9989;                              | While the catalog is supported, the reference/usage may not work.                |
+| `CatalogLocations`<br>
+`VehicleCatalog`                                         | &#9989;                              |                                    |
+| `ParameterDeclarations`            | &#9989;                              |                                    |
+| `RoadNetwork`<br>
+`LogicFile`                                                   | &#9989;                              | The CARLA level can be used directly (e.g. LogicFile=Town01). Also any OpenDRIVE path can be provided.              |
+| `RoadNetwork`<br>
+`SceneGraphFile`                                              | &#10060;                               | The provided information is not used.                                            |
+| `RoadNetwork`<br>
+`TafficSignals`                                               | &#10060;                               | The provided information is not used.                                            |
+| `Entities`<br>
+`EntitySelection`                                                | &#10060;                               | The provided information is not used.                                            |
+| `Entities` `ScenarioObject`<br>
+`CatalogReference`                               | &#9989;                              | The provided information is not used.                                            |
+| `Entities` `ScenarioObject`<br>
+`MiscObject`                                     | &#9989;                              | The name should match a CARLA vehicle model, otherwise a default vehicle based on the vehicleCategory is used. BoundingBox entries are ignored.                   |
+| `Entities` `ScenarioObject`<br>
+`ObjectController`                               | &#10060;                               | The provided information is not used.                                            |
+| `Entities` `ScenarioObject`<br>
+`Pedestrian`                                     | &#9989;                              | The name should match a CARLA vehicle model, otherwise a default vehicle based on the vehicleCategory is used. BoundingBox entries are ignored.                   |
+| `Entities` `ScenarioObject`<br>
+`Vehicle`                                        | &#9989;                              | The name should match a CARLA vehicle model, otherwise a default vehicle based on the vehicleCategory is used. The color can be set via properties ('Property name="color" value="0,0,255"'). Axles, Performance, BoundingBox entries are ignored. |
+
+<br>
+
+
+#### OpenSCENARIO Storyboard
+
+##### OpenSCENARIO Actions
+
+The OpenSCENARIO Actions can be used for two different purposes. First, Actions can be used to
+define the initial behavior of something, e.g. a traffic participant. Therefore, Actions can be
+used within the OpenSCENARIO Init. In addition, Actions are also used within the OpenSCENARIO
+story. In the following, the support status for both application areas is listed. If an action
+contains of submodules, which are not listed, the support status applies to all submodules.
+
+###### GlobalAction
+
+
+
+| GlobalAction                          | Init  support                            | Story support                              | Notes                              |
+| ---------------------------------------- | ---------------------------------------- | ---------------------------------------- | ---------------------------------------- |
+| `EntityAction`                | &#10060;                          | &#10060;                          |                               |
+| `EnvironmentAction`           | &#9989;                         | &#10060;                          |                               |
+| `ParameterAction`             | &#10060;                          | &#10060;                          |                               |
+| `InfrastructureAction` `TrafficSignalAction`<br>
+`TrafficAction`                                               | &#10060;                          | &#10060;                          |                               |
+| `InfrastructureAction` `TrafficSignalAction`<br>
+`TrafficSignalControllerAction`                               | &#10060;                          | &#10060;                          |                               |
+| `InfrastructureAction` `TrafficSignalAction`<br>
+`TrafficSignalStateAction`                                    | &#10060;                          | &#9989;                         | As traffic signals in CARLA towns have no unique ID, they have to be set by providing their position (Example: TrafficSignalStateAction name="pos=x,y" state="green"). The id can also be used for none CARLA town (Example: TrafficSignalStateAction name="id=n" state="green") |
+
+<br>
+
+
+
+###### UserDefinedAction
+
+
+
+| UserDefinedAction                          | Init  support                            | Story support                              | Notes                              |
+| ---------------------------------------- | ---------------------------------------- | ---------------------------------------- | ---------------------------------------- |
+| `CustomCommandAction`                       | &#10060;                                        | &#9989;                                       | This action is currently used to trigger the execution of an additional script. Example: type="python /path/to/script args". |
+
+<br>
+
+
+###### PrivateAction
+
+
+| PrivateAction                          | Init  support                            | Story support                              | Notes                              |
+| ---------------------------------------- | ---------------------------------------- | ---------------------------------------- | ---------------------------------------- |
+| `ActivateControllerAction`                          | &#10060;             | &#9989;            | Can be used to activate/deactive the CARLA autopilot.                                             |
+| `ControllerAction`                                  | &#9989;            | &#9989;            | AssignControllerAction is supported, but a Python module has to be provided for the controller implementation, and in OverrideControllerValueAction all values need to be `False`. |
+| `LateralAction`<br> `LaneChangeAction`             | &#10060;             | &#9989;            | Currently all lane changes have a linear dynamicShape, the dynamicDimension is defined as the distance and are relative to the actor itself (RelativeTargetLane).                  |
+| `LateralAction`<br>`LaneOffsetAction`             | &#9989;             | &#10060;             |  Currently all type of dynamicShapes are ignored and depend on the controller. This action might not work as intended if the offset is high enough to make the vehicle exit its lane  |
+| `LateralAction`<br> `LateralDistanceAction`        | &#10060;             | &#10060;             |                  |
+| `LongitudinalAction`<br> `LongitudinalDistanceAction`                                            | &#10060;             | &#10060;             |                  |
+| `LongitudinalAction`<br> `SpeedAction`             | &#9989;            | &#9989;            |                  |
+| `SynchronizeAction`                                 | &#10060;             | &#10060;             |                  |
+| `TeleportAction`                                    | &#9989;            | &#9989;            |                  |
+| `VisibilityAction`                                  | &#10060;             | &#10060;             |                  |
+| `RoutingAction`<br> `AcquirePositionAction`        | &#10060;             | &#9989;            |                  |
+| `RoutingAction`<br> `AssignRouteAction`            | &#10060;             | &#9989;            | Route Options (shortest/fastest/etc) are supported. Shortests means direct path between A and B, all other will use the shortest path along the road network between A and B       |
+| `RoutingAction`<br> `FollowTrajectoryAction`       | &#10060;             | &#10060;             |                  |
+
+<br>
+
+
+
+##### OpenSCENARIO Conditions
+
+Conditions in OpenSCENARIO can be defined either as ByEntityCondition or as ByValueCondition.
+Both can be used for StartTrigger and StopTrigger conditions.
+The following two tables list the support status for each.
+
+###### ByEntityCondition
+
+
+| EntityCondition                                | Support                                        | Notes                                          |
+| ---------------------------------------------- | ---------------------------------------------- | ---------------------------------------------- |
+| `AccelerationCondition`                        | &#9989;                                          |                                                |
+| `CollisionCondition`                           | &#9989;                                          |                                                |
+| `DistanceCondition`                            | &#9989;                                          | \*freespace\* attribute is still not supported |
+| `EndOfRoadCondition`                           | &#9989;                                          |                                                |
+| `OffroadCondition`                             | &#9989;                                          |                                                |
+| `ReachPositionCondition`                       | &#9989;                                          |                                                |
+| `RelativeDistanceCondition`                    | &#9989;                                          | \*freespace\* attribute is still not supported |
+| `RelativeSpeedCondition`                       | &#9989;                                          |                                                |
+| `SpeedCondition`                               | &#9989;                                          |                                                |
+| `StandStillCondition`                          | &#9989;                                          |                                                |
+| `TimeHeadwayCondition`                         | &#9989;                                          |                                                |
+| `TimeToCollisionCondition`                     | &#9989;                                          |                                                |
+| `TraveledDistanceCondition`                    | &#9989;                                          |                                                |
+
+<br>
+
+###### ByValueCondition
+
+
+| ValueCondition            | Support                   | Notes                     |
+| -------------------------------------------------------- | -------------------------------------------------------- | -------------------------------------------------------- |
+| `ParameterCondition`         | &#9989;                     | The level of support depends on the parameter. It is recommended to use other conditions if possible. Please also consider the note below.                                                  |
+| `SimulationTimeCondition`                                    | &#9989;                     |                           |
+| `StoryboardElementStateCondition`                            | &#9989;                     | startTransition, stopTransition, endTransition and completeState are currently supported.                  |
+| `TimeOfDayCondition`         | &#9989;                     |                           |
+| `TrafficSignalCondition`                                     | &#9989;                     | As traffic signals in CARLA towns have no unique ID, they have to be set by providing their position (Example: TrafficSignalCondition name="pos=x,y" state="green"). The id can also be used for none CARLA town (Example: TrafficSignalCondition name="id=n" state="green") |
+| `TrafficSignalControllerCondition`                           | &#10060;                      |                           |
+| `UserDefinedValueCondition`                                  | &#10060;                      |                           |
+
+<br>
+
+!!! Note
+     In the OpenSCENARIO 1.0 standard, a definition of test / evaluation criteria is not
+     defined. For this purpose, you can re-use StopTrigger conditions with CARLA. The following
+     StopTrigger conditions for evaluation criteria are supported through ParameterConditions by
+     providing the criteria name for the condition:
+
+     * criteria_RunningStopTest
+     * criteria_RunningRedLightTest
+     * criteria_WrongLaneTest
+     * criteria_OnSideWalkTest
+     * criteria_KeepLaneTest
+     * criteria_CollisionTest
+     * criteria_DrivenDistanceTest
+
+
+##### OpenSCENARIO Positions
+
+There are several ways of defining positions in OpenSCENARIO. In the following we list the
+current support status for each definition format.
+
+| Position                          | Support                            | Notes                              |
+| ---------------------------------------- | ---------------------------------------- | ---------------------------------------- |
+| `LanePosition`           | &#9989;                    |                          |
+| `RelativeLanePosition`   | &#9989;                    |                          |
+| `RelativeObjectPosition` | &#9989;                    |                          |
+| `RelativeRoadPosition`   | &#10060;                     |                          |
+| `RelativeWorldPosition`  | &#9989;                    |                          |
+| `RoadPosition`           | &#10060;                     |                          |
+| `RoutePosition`          | &#10060;                     |                          |
+| `WorldPosition`          | &#9989;                    |                          |
+
+<br>