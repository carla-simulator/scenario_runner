--- conflicted
+++ resolved
@@ -10,17 +10,13 @@
 ### :rocket: New Features
 * Scenario updates:
     - Changed traffic light behavior of scenarios 7, 8 and 9. The new sequence is meant to greatly improve the chances of the ego vehicle having to interact at junctions.
-<<<<<<< HEAD
-=======
 * Added "--timeout" command line parameter to set a user-defined timeout value
 * OpenSCENARIO support:
     - Add initial support for Catalogs (Vehicle, Pedestrian, Environment, Maneuver, and and MiscObject types only)
->>>>>>> e9503c22
 ### :bug: Bug Fixes
 * Fixed #471: Handling of weather parameter (cloudyness -> cloudiness adaption)
 * Fixed #472: Spawning issue of pedestrians in OpenSCENARIO
 * Fixed #374: Usage of evaluation critieria with multiple ego vehicles in OpenSCENARIO
-* Fixed scenario bug causing junction related scenarios (4, 7, 8 and 9) to not spawn due to lane changes.
 * Fixed #459: Add initial support for Catalogs (Vehicle, Pedestrian, Environment, Maneuver, and and MiscObject types only)
 * Fixed wrong StandStill behavior which return SUCCESS immediatly on a standing actor
 * Fixed scenario bug causing junction related scenarios (4, 7, 8 and 9) to not spawn due to lane changes.
