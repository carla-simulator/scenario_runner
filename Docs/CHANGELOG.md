--- conflicted
+++ resolved
@@ -30,12 +30,9 @@
     - Added support for AccelerationCondition
     - Added support for TimeOfDayCondition
     - Added support for OffroadCondition
-<<<<<<< HEAD
     - Added support for CollisionCondition
-=======
     - Added support for EndOfRoadCondition
     - Extended FollowLeadingVehicle example to illustrate weather changes
->>>>>>> 3c7c8240
     - Created example scenarios to illustrate usage of controllers and weather changes
     - Reworked the handling of Catalogs to make it compliant to the 1.0 version (relative paths have to be relative to the scenario file)
     - The RoadNetwork can be defined as global Parameter
@@ -49,15 +46,10 @@
     - new RelativeVelocityToOtherActor trigger condition, used to compare velocities of two actors
     - new TriggerAcceleration trigger condition which compares a reference acceleration with the actor's one.
     - new TimeOfDayComparison trigger condition, comparing the simulation time (set up by the new weather system) with a given *datetime*.
-<<<<<<< HEAD
-    - Added a *duration* argument to *OnSidewalkTest* criteria, which makes the criteria fail after a certain time has passed, instead of doing so immediately. This *duration* is 0 by default, so the behavior is unchanged.
     - Added new *OffRoadTest* criteria.
-    - CollisionTest criterion can now filter the collisions for a specific actor, or actor type_id. 
-=======
-    - new *OffRoadTest* criteria.
-    - new *EndofRoadTest* criteria, to detect when a vehicle changes between OpenDRIVE roads.
+    - Added new *EndofRoadTest* criteria, to detect when a vehicle changes between OpenDRIVE roads.
+    - CollisionTest criterion can now filter the collisions for a specific actor, or actor type_id.
     - Added a *duration* argument to *OnSidewalkTest* criteria, which makes the criteria fail after a certain time has passed, instead of doing so immediately. The default behavior has been unchanged.
->>>>>>> 3c7c8240
 * Removed unsupported scenarios (ChallengeBasic and BackgroundActivity) 
 ### :bug: Bug Fixes
 * Do not register SIGHUP signal in windows
