--- conflicted
+++ resolved
@@ -22,27 +22,21 @@
     - Added support for controllers and provided default implementations for vehicles and pedestrians. This required changing the handling of actors, which results in that now all actors are controlled by an OSC controller.
     - Added initial speed support for pedestrians for OpenSCENARIO
     - Support for EnvironmentActions within Story (before only within Init). This allows changing weather conditions during scenario execution
-<<<<<<< HEAD
     - Extended FollowLeadingVehicle example to illustrate weather changes
     - Added support for RelativeSpeedCondition
     - Added support for AccelerationCondition
-=======
     - Created example scenarios to illustrate usage of controllers and weather changes
     - Reworked the handling of Catalogs to make it compliant to the 1.0 version (relative paths have to be relative to the scenario file)
     - The RoadNetwork can be defined as global Parameter
     - Fixed handling of relative positions with negative offset
->>>>>>> 21e58cae
 * Atomics:
     - Several new atomics to enable usage of OSC controllers
     - WeatherBehavior to simulate weather over time
     - UpdateWeather to update weather to a new setting, e.g. sun to rain
     - UpdateRoadFriction to update the road friction while running
-<<<<<<< HEAD
     - new RelativeVelocityToOtherActor trigger condition, used to compare velocities of two actors
     - new TriggerAcceleration trigger condition which compares a reference acceleration with the actor's one.
-=======
 * Removed unsupported scenarios (ChallengeBasic and BackgroundActivity) 
->>>>>>> 21e58cae
 ### :bug: Bug Fixes
 * Fixed initial speed of vehicles using OpenSCENARIO
 * Fixed bug causing an exception when calling BasicScenario's *_initialize_actors* with no other_actors.
