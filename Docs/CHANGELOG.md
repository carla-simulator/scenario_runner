--- conflicted
+++ resolved
@@ -23,11 +23,7 @@
 * Fixed OSC TeleportAction within Story
 * Fixed runtime exception on RouteScenario without an agent parameter 
 * Fixed bug causing the InTimeToArrivalToVehicle atomic to crash if one of the actors was a a static object
-<<<<<<< HEAD
-* Fixed writing result files when using OpenSCENARIO under Windows
-=======
-
->>>>>>> 4363271f
+* Fixed writing result files when using OpenSCENARIO under Windows (CARLA: prefix is removed from the filename)
 ### :ghost: Maintenance
 * Added check to ensure OSC names (for story/act/maneuver) are unique
 
