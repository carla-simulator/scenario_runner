## Table of Contents
* [Latest Changes](#latest-changes)
* [CARLA ScenarioRunner 0.9.7](#carla-scenariorunner-097)
* [CARLA ScenarioRunner 0.9.6](#carla-scenariorunner-096)
* [CARLA ScenarioRunner 0.9.5.1](#carla-scenariorunner-0951)
* [CARLA ScenarioRunner 0.9.5](#carla-scenariorunner-095)
* [CARLA ScenarioRunner 0.9.2](#carla-scenariorunner-092)

## Latest Changes
### :rocket: New Features
<<<<<<< HEAD
* Scenario updates:
    - Changed traffic light behavior of scenarios 7, 8 and 9. The new sequence is meant to greatly improve the chances of the ego vehicle having to interact at junctions.
=======
* Added "--timeout" command line parameter to set a user-defined timeout value
* OpenSCENARIO support:
    - Add initial support for Catalogs (Vehicle, Pedestrian, Environment, Maneuver, and and MiscObject types only)
>>>>>>> e757ec07
### :bug: Bug Fixes
* Fixed #471: Handling of weather parameter (cloudyness -> cloudiness adaption)
* Fixed #472: Spawning issue of pedestrians in OpenSCENARIO
* Fixed #374: Usage of evaluation critieria with multiple ego vehicles in OpenSCENARIO
<<<<<<< HEAD
* Fixed scenario bug causing junction related scenarios (4, 7, 8 and 9) to not spawn due to lane changes.
* Fixed #459: Add initial support for Catalogs (Vehicle, Pedestrian, Environment, Maneuver, and and MiscObject types only)
=======
>>>>>>> e757ec07
* Fixed wrong StandStill behavior which return SUCCESS immediatly on a standing actor
### :ghost: Maintenance
* Added watchdog to ScenarioManager to handle timeouts and CARLA crashes
* Added timeout for CARLA tick() calls to avoid blocking CARLA server calls


## CARLA ScenarioRunner 0.9.7
**This is the _first_ release to work with CARLA 0.9.7 (not the patch versions 0.9.7.x)**
### :rocket: New Features
* Challenge routes can be directly executed with the ScenarioRunner using the --route option
* Agents can be used with the ScenarioRunner (currently only for route-based scenarios)
* New scenarios:
    - Added example scenario for lane change
    - Added cut-in example scenario
* Scenario updates:
    - Scenarios 7 to 10 are now visible when running routes (instead of being triggered in the background). Their
      methodology has remained unchanged
* Scenario atomics:
    - Added new OutsideRouteLanesTest atomic criter that encompasses both SidewalkTest and WrongLaneTest, returning
      the percentage of route that has been traveled outside the lane.
    - InRouteTest is now more forgiving. The max distance has been increased, but staying above the previous one will eventually 
      also cause failure
    - Changed SidewalkTest atomic criteria to also track other type of out of lane conditions
    - SidewalkTest and WrongLaneTest atomic criterias now track the amount of meters traversed
    - CollisionTest atomic criteria now correctly ignores multiple micro-collisions with the same object
    - Added LaneChange and TrafficLightSateSetter behavior atomics
    - Added AccelerateToCatchUp behavior atomic
    - Added get_transform() method for CarlaDataProvider
    - Added support for weather conditions
    - Added basic version check to ensure usage of correct CARLA version
    - WaypointFollower atomic can handle pedestrians
    - Extensions in WaypointFollower atomic for consecutive WaypointFollowers (one WF cancels the previous one)
* Extended OpenScenario support:
    - Added support for UserDefinedActions (e.g. to run additional scripts)
    - Added init speed behavior for vehicles
    - Added support for relative velocities
    - Extended convert_position_to_transform with RelativeWorld, RelativeObject and RelativeLane osc_positions
    - Added new trigger atomics InTriggerDistanceToOSCPosition and InTimeToArrivalToOSCPosition to support relative osc_positions
    - Added new atomic behaviour ActorTransformSetterToOSCPosition
    - Workaround for relative osc_positions: World is started earlier to support relative osc_positions in story init
    - Added delay condition support in convert_condition_to_atomic
    - Added support for pedestrians
    - Full support for SimulationTime condition
    - Added weather support
    - Updated implementation to be closer to upcoming OpenSCENARIO standard
    - AfterTermination, AtStart conditions are supported
    - Added initial support for lateral action: LaneChange
    - Added initial support for OSCGlobalAction to set state of traffic signal
    - FollowRoute action is supported for vehicles and pedestrians, for global world positions.
    - Added support for RoadCondition: Friction
    - Redundant rolename object property is no longer required
    - Added support for global parameters
    - Fixed coordinate system to use right-hand as default. Left-hand CARLA system can be used by adding "CARLA:" at the start of the description in the FileHeader.
    - Added support to change actor color
    - Added support for a default actor model, in case the stated model is not available
    - Added support for MiscObjects (besides vehicles and pedestrians)
    - Reworked traffic signal handling: The name has to start now either with "id=" or "pos=" depending on whether the position or id is used as unique identifier
    - Actor physics can now be set via Object Properties (<Property name="physics" value="off" />)
### :bug: Bug Fixes
* Fixed wrong handling of OpenSCENARIO ConditionGroups, which should be handled as parallel composites, not sequences
* Fixed #443: Repetitions in OpenSCENARIO were not properly working
* Fixed bug causing RunningStopTest atomic criteria to trigger when lane changing near a STOP signal
* Fixed bug causing RunningRedLightTest atomic criteria to occasionally not trigger
* Fixed bug causing occasional frame_errors
* Fixed #426: Avoid underground vehicles fall forever by disabling physics when spawning underground.
* Fixed #427: Removed unnecessary warnings when using get_next_traffic_light() with non-cached locations
* Fixed missing ego_vehicle: compare actor IDs instead of object in CarlaDataProvider in get_velocity, get_transform and get_location
* Avoided use of 'controller.ai.walker' as walker type in DynamicObjectCrossing scenario
* Fixed WaypointFollower behavior to use m/s instead of km/h
* Fixed starting position of VehicleTurnLeft/Right scenarios
* Fixed spawn_point modification inside CarlaActorPool.setup_actor()
* Fixed result of DrivenDistanceTest
* Fixed exception in manual_control on fps visualization
* Cleanup of pylint errors for all autonomous agents
* Fixed randomness of route-based scenarios
* Fixed usage of radians instead of degrees for OpenSCENARIO
* Fixed ActorTransformSetter behavior to avoid vehicles not reaching the desired transform
* Fixed spawning of debris for ControlLoss scenario (Scenario01)
* Fixed CTRL+C termination of ScenarioRunner
### :ghost: Maintenance
* Increased speed of actor initialization by using CARLA batch mode and buffering CARLA blueprint library
* Split of behaviors into behaviors and conditions
* Moved atomics into new submodule scenarioatomics
* Updated documentation for all behaviors, conditions and test criteria
* Refactoring of scenario configurations and parsers
* Extended WaypointFollower atomic behavior to be able to use the current actor speed
* Removed usage of 'import *' to have cleaner Python imports
* Removed broad-except and bare-except where possible
* Python-Scenarios: Removed obsolete categories
* ScenarioRunner: Removed scenario dictonary, use imports directly
* CarlaDataProvider: Simplified update_light_states() to remove code duplication
* Timer: class TimeOut() is derived from SimulationTimeCondition() to  avoid code duplication
* Moved backported py_trees classes and methods to tools/py_trees_port.py to avoid code duplication
* Removed setup_environment.sh
* Adaptions to CARLA API Changes
     - Renamed GnssEvent to GnssMeasurement

## CARLA ScenarioRunner 0.9.6
**This is the _first_ release to work with CARLA 0.9.6**
### :ghost: Maintenance
* Adapted to CARLA API changes
    - Frame rate is set now via Python
    - Renamed frame_count and frame_number to frame
    - Removed wait_for_tick() calls


## CARLA ScenarioRunner 0.9.5.1
**This is the _last_ release that works with CARLA 0.9.5**
### :rocket: New Features
* Added initial support for OpenScenario v0.9.1
* Added support for multiple ego vehicles plus an example
* Added commandline option for output directory
* Added option to load external scenario implementations (in python)
* Added option to scenario_runner to load external scenario XMLs
* Atomic behaviors:
    - Extended KeepVelocity atomic behavior to support duration/distance
      based termination
    - Extended StandStill atomic behavior to support duration based
      termination
    - Added behavior to activate/deactivate autopilot
### :bug: Bug Fixes
* Fixed WaypointFollower initialization


## CARLA ScenarioRunner 0.9.5
**This is the _first_ release to work with CARLA 0.9.5**
### :rocket: New Features
* Added support for CARLA challenge
    - Added logging functionalities to challenge_evaluator_routes.py
    - Added wall clock timeout for the CARLA challenge
    - Added background scenario to generate dynamic traffic using autopilot
    - Updated compatibility with Python 2.7 for the challenge evaluator
    - Updated WaypointFollower behavior
    - Added detect_lane_obstacle() helper function which identifies if an obstacle is present in front of the reference actor
    - Added test to detect vehicles running a stop
    - Updated the reference position for a scenario is now called trigger_point
    - Added universal access to the map without re-calling get_map()
    - Added criteria_enable flag to enable/disable criteria tree
    - Added multiple helper methods for generic scenario execution.
    - Added pseudo-sensors for SceneLayoutMeasurements and ObjectMeasurements for Track4 of the CARLA AD challenge
    - Added track identification for autonomous_agent.py
    - Added HDMap pseudo-sensor
    - Added new traffic event logger
    - Added various helper methods to allow generic scenario execution
    - Added method to calculate distance along a route
    - In challenge mode spawn exception are caught and the corresponding scenario is removed
* Added new atomic behaviors using py_trees behavior tree library
    - BasicAgentBehavior: drive to target location using CARLA's BasicAgent
    - StandStill: check if a vehicle stands still
    - InTriggerDistanceToNextIntersection: check if a vehicle is within certain distance with respect to the next intersection
    - WaypointFollower: follows auto-generated waypoints indefinitely or follows a given waypoint list
    - HandBrakeVehicle: sets the handbrake value for a given actor
    - ActorDestroy: destroys a given actor
    - ActorTransformSetter: sets transform of given actor
    - ActorSource: creates actors indefinitely around a location if no other vehicles are present within a threshold
    - ActorSink: indefinitely destroys vehicles that wander close to a location within a threshold
    - InTriggerDistanceToLocationAlongRoute: check if an actor is within a certain distance to a given location along a given route
* Added new atomic evaluation criteria
    - Added running red light test
    - Added running stop test
    - Added wrong way test
* Added NHTSA Traffic Scenarios
    - Updated all traffic scenarios to let the other actors appear upon scenario triggering and removal on scenario end
    - ManeuverOppositeDirection: hero vehicle must maneuver in the opposite lane to pass a leading vehicle.
    - OtherLeadingVehicle: hero vehicle must react to the deceleration of leading vehicle and change lane to avoid collision and follow the vehicle in changed lane
    - SignalizedJunctionRightTurn: hero vehicle must turn right into the same direction of another vehicle crossing straight initially from a lateral direction and avoid collision at a signalized intersection.
    - SignalizedJunctionLeftTurn : hero vehicle is turning left at signalized intersection, cuts across the path of another vehicle coming straight crossing from an opposite direction.
### :bug: Bug Fixes
* Fixed SteerVehicle atomic behavior to keep vehicle velocity    
### :ghost: Maintenance
* Reworked scenario execution
    - Updated folder structure and naming convention in lowercase
    - Extended CarlaDataProvider with method to get next relevant traffic light
    - Every scenario has to have a configuration provided as XML file.
      Currently there is one XML file for each scenario class
    - The scenario runner is now responsible for spawning/destroying the ego vehicle
    - Added a CarlaActorPool to share scenario-related actors between scenarios and the scenario_runner
    - Renamed vehicle -> actor
    - If all scenarios in one configurations file should be executed, the scenario_runner can be started with --scenario group:<CONFIG_FILE>
    - Generalized ControlLoss and FollowLeadingVehicle scenarios
    - Added randomization option to scenario_runner and scenarios
    - The scenario behavior always starts with a wait behavior until the ego vehicle reached the scenario starting position
    - Created method _initialize_actors in basic scenario that can be overridden for scenario specific actor initialization
* Updated NHTSA Traffic Scenarios
    - OppositeVehicleRunningRedLight: Updated to allow execution at different locations    


## CARLA ScenarioRunner 0.9.2
**This release is designed to work with CARLA 0.9.2**
### :rocket: New Features
* Added Traffic Scenarios engine to reproduce complex traffic situations for training and evaluating driving agents
* Added NHTSA Traffic Scenarios
    - FollowLeadingVehicle: hero vehicle must react to the deceleration of a leading vehicle
    - FollowLeadingVehicleWithObstacle: hero vehicle must react to a leading vehicle due to an obstacle blocking the road
    - StationaryObjectCrossing: hero vehicle must react to a cyclist or pedestrian blocking the road
    - DynamicObjectCrossing: hero vehicle must react to a cyclist or pedestrian suddenly crossing in front of it
    - OppositeVehicleRunningRedLight: hero vehicle must avoid a collision at an intersection regulated by traffic lights when the crossing traffic runs a red light
    - NoSignalJunctionCrossing: hero vehicle must cross a non-signalized intersection
    - VehicleTurningRight: hero vehicle must react to a cyclist or pedestrian crossing ahead after a right turn
    - VehicleTurningLeft: hero vehicle must react to a cyclist or pedestrian crossing ahead after a left turn
    - ControlLoss: Hero vehicle must react to a control loss and regain its control
* Added atomic behaviors using py_trees behavior trees library
    - InTriggerRegion: new behavior to check if an object is within a trigger region
    - InTriggerDistanceToVehicle: check if a vehicle is within certain distance with respect to a reference vehicle
    - InTriggerDistanceToLocation: check if a vehicle is within certain distance with respect to a reference location
    - TriggerVelocity: triggers if a velocity is met
    - InTimeToArrivalToLocation:  check if a vehicle arrives within a given time budget to a reference location
    - InTimeToArrivalToVehicle: check if a vehicle arrives within a given time budget to a reference vehicle
    - AccelerateToVelocity: accelerate until reaching requested velocity
    - KeepVelocity: keep constant velocity
    - DriveDistance: drive certain distance
    - UseAutoPilot: enable autopilot
    - StopVehicle: stop vehicle
    - WaitForTrafficLightState: wait for the traffic light to have a given state
    - SyncArrival: sync the arrival of two vehicles to a given target
    - AddNoiseToVehicle: Add noise to steer as well as throttle of the vehicle<|MERGE_RESOLUTION|>--- conflicted
+++ resolved
@@ -8,24 +8,18 @@
 
 ## Latest Changes
 ### :rocket: New Features
-<<<<<<< HEAD
 * Scenario updates:
     - Changed traffic light behavior of scenarios 7, 8 and 9. The new sequence is meant to greatly improve the chances of the ego vehicle having to interact at junctions.
-=======
 * Added "--timeout" command line parameter to set a user-defined timeout value
 * OpenSCENARIO support:
     - Add initial support for Catalogs (Vehicle, Pedestrian, Environment, Maneuver, and and MiscObject types only)
->>>>>>> e757ec07
 ### :bug: Bug Fixes
 * Fixed #471: Handling of weather parameter (cloudyness -> cloudiness adaption)
 * Fixed #472: Spawning issue of pedestrians in OpenSCENARIO
 * Fixed #374: Usage of evaluation critieria with multiple ego vehicles in OpenSCENARIO
-<<<<<<< HEAD
+* Fixed #459: Add initial support for Catalogs (Vehicle, Pedestrian, Environment, Maneuver, and and MiscObject types only)
+* Fixed wrong StandStill behavior which return SUCCESS immediatly on a standing actor
 * Fixed scenario bug causing junction related scenarios (4, 7, 8 and 9) to not spawn due to lane changes.
-* Fixed #459: Add initial support for Catalogs (Vehicle, Pedestrian, Environment, Maneuver, and and MiscObject types only)
-=======
->>>>>>> e757ec07
-* Fixed wrong StandStill behavior which return SUCCESS immediatly on a standing actor
 ### :ghost: Maintenance
 * Added watchdog to ScenarioManager to handle timeouts and CARLA crashes
 * Added timeout for CARLA tick() calls to avoid blocking CARLA server calls
