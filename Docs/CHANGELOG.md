--- conflicted
+++ resolved
@@ -10,12 +10,9 @@
 * [CARLA ScenarioRunner 0.9.2](#carla-scenariorunner-092)
 
 ## Latest Changes
-<<<<<<< HEAD
+### :rocket: New Features
+* Added a sensor barrier for the agents to ensure that the simulation waits for them to render their data.
 * Added an option to produce a machine-readable JSON version of the scenario report.
-=======
-### :rocket: New Features
-- Added a sensor barrier for the agents to ensure that the simulation waits for them to render their data.
->>>>>>> e125983a
 
 ## CARLA ScenarioRunner 0.9.10
 ### :rocket: New Features
