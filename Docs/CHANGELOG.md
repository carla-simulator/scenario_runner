--- conflicted
+++ resolved
@@ -16,12 +16,9 @@
 * Added a static obstacle evasion OpenSCENARIO scenario
 * Added support for OSC Routing options
 * Added support for OSC SynchronizeAction
-<<<<<<< HEAD
 * Added support for OSC LaneOffsetAction
-=======
 * Added support to place OSC controller implementation alongside the OSC scenario
 * Updated *GameTime.restart()* at *srunner/scenariomanager/timer.py* to also reset the frame number
->>>>>>> e99f4ded
 ### :bug: Bug Fixes
 * Fixed metrics-manager.py failing to run with port argument
 * Fixed exception when using OSC scenarios without EnvironmentAction inside Storyboard-Init
