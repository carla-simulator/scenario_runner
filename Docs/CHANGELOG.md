## Table of Contents
* [Latest Changes](#latest-changes)
* [CARLA ScenarioRunner 0.9.12](#carla-scenariorunner-0912)
* [CARLA ScenarioRunner 0.9.11](#carla-scenariorunner-0911)
* [CARLA ScenarioRunner 0.9.10](#carla-scenariorunner-0910)
* [CARLA ScenarioRunner 0.9.9](#carla-scenariorunner-099)
* [CARLA ScenarioRunner 0.9.8](#carla-scenariorunner-098)
* [CARLA ScenarioRunner 0.9.7](#carla-scenariorunner-097)
* [CARLA ScenarioRunner 0.9.6](#carla-scenariorunner-096)
* [CARLA ScenarioRunner 0.9.5.1](#carla-scenariorunner-0951)
* [CARLA ScenarioRunner 0.9.5](#carla-scenariorunner-095)
* [CARLA ScenarioRunner 0.9.2](#carla-scenariorunner-092)

## Latest changes
### :rocket: New Features
* OpenSCENARIO support:
    - Added support for `ParameterAction`
    - Extended `ParameterCondition` support to use as an event trigger condition

### :bug: Bug Fixes
* Fixed metrics parsing
* Fixed a bug with repetitions / scenario groups causing the simulation to crash after the second one.
* Fixed use of OSC Parameters as entry names for catalogs

### :ghost: Maintenance
* Removed CARLA example dependencies

## CARLA ScenarioRunner 0.9.12
### :rocket: New Features
* OpenSCENARIO support:
    - Added support for LongitudinalDistanceAction
    - Extended RelativeDistanceCondition with support for 'longitudinal' and 'lateral' distance along with freespace.
    - Added support for RelativeRoadPosition
    - Added support for RoadPosition
    - Added `--openscenarioparams` argument to overwrite global `ParameterDeclaration`
    - Added controller using CARLA's autopilot (in replacement for ActivateControllerAction)
    - Added support for storyboards with multiple stories
<<<<<<< HEAD
    - Added basic support for FollowTrajectoryAction. Currently only Polylines are supported
=======
    - Eliminated unnecessary reloads of OpenDRIVE maps
>>>>>>> 729bd29b
* Additional Scenarios:
    - Added Construction setup scenario.
### :bug: Bug Fixes
* Fixed LaneOffset (+ vs. -) for OpenSCENARIO
* Fixed RelativeLanePosition for OpenSCENARIO causing exception when using ds != 0
* Fixed bug at the Getting Started docs which caused an import error
* Fixed neverending lane change maneuver in OpenSCENARIO
* Fixed bug causing the spawning of an actor with `request_new_actor` to never activate the autopilot.
* Fixed handling of evaluation criteria in OpenSCENARIO (using a delay value of .0 caused an exception)
### :ghost: Maintenance
* Extended SimpleVehicleController (OSC) to handle traffic lights
* Generalized visualizer attached to OSC controllers
* Fixed bug at the Getting Started docs which caused an import error
* Improved the watchdog. It can now be paused, resumed and uses the same thread, instead of opening and closing new ones each frame.
* Added `simple-watchdog-timer` library to the requirements, as it is used by the new watchdog. This requires Python 3.x from now on!
* Extended CarlaDataProvider's spawning functions to allow filtering the safer blueprint, and optionally tick the server
* Improved cleanup handling to resolve memory leak issues and resolve timeouts

## CARLA ScenarioRunner 0.9.11
### :rocket: New Features
* Added a sensor barrier for the agents to ensure that the simulation waits for them to render their data.
* Added an option to produce a machine-readable JSON version of the scenario report.
* Added a static obstacle evasion OpenSCENARIO scenario
* Added support for OSC Routing options
* Added support for OSC SynchronizeAction
* Added support for OSC LaneOffsetAction
* Added support to place OSC controller implementation alongside the OSC scenario
* Updated *GameTime.restart()* at *srunner/scenariomanager/timer.py* to also reset the frame number
### :bug: Bug Fixes
* Fixed metrics-manager.py failing to run with port argument
* Fixed exception when using OSC scenarios without EnvironmentAction inside Storyboard-Init
* Fixed bug causing the TrafficManager to not be correctly updated at asynchronous simualtions
* Fixed shutdown issue in ScenarioRunner causing to not switch to asynchronous mode
* Fixed OSC TeleportAction within Story
* Fixed runtime exception on RouteScenario without an agent parameter 
* Fixed bug causing the InTimeToArrivalToVehicle atomic to crash if one of the actors was a a static object
* Fixed writing result files when using OpenSCENARIO under Windows (CARLA: prefix is removed from the filename)
### :ghost: Maintenance
* Added check to ensure OSC names (for story/act/maneuver) are unique


## CARLA ScenarioRunner 0.9.10
### :rocket: New Features
* Renamed some agent labels inside Jenkins CI pipelines for new standard proposals.
* Added support for Jenkins CI pipelines doing automated testing and docker images creation.
* **Very important:** CarlaActorPool has been removed and all its functions moved to the CarlaDataProvider:
    - The spawning functions have been refactored. All the *setup* functions have been removed, and its functionalities moved to their *request* counterparts. For example, previously *request_new_actor* just called *setup_actor*, but now *setup_actor* no longer exists, and the spawning is done via *request_new_actor*. They have also been unified and are now more consistent.
    - Changed *ActorConfiguration* to *ActorConfigurationData.parse_from_node*
    - Renamed the _map_ element at routes to _town_, matching the scenario configuration files

* Added new environment variables needed. They can be seen at (Docs/getting_scenariorunner.md).
* Improved the visual display of the information from the *output* and *file* arguments.
* Routes are now deterministic in regards to the spawning scenarios when more than one are at the same location
* The BackgroundActivity functionality has been unchanged but some tweaks have been made, fixing a previous patch. As a result, the *amount* parameter at *ActorConfigurationData* has been removed.
* Remade how ScenarioRunner reads the scenarios files. It now reads all scenarios inside the *srunner/scenarios* folder without needing to import them. Scenarios outside that folder will still need the *--additionalScenario* argument.
* The new weather parameters (related to fog) are now correctly read when running scenarios outside routes.
* Enable weather animation during scenario execution (requires ephem pip package)
* Changed manual control to be in par with the CARLA version. Among others, added vehicle lights, recording and some new sensors
* Removed unsupported scenarios (ChallengeBasic and BackgroundActivity, VehicleTurnLeftAtJunction)
* Added a new metrics module, which gives access to all the information about a scenario in order to allow the user to extract any desired information about the simulation. More information [here](metrics_module.md)
* Removed the default randomness at the ControlLoss scenario
* OpenSCENARIO support:
    - Added support for controllers and provided default implementations for vehicles and pedestrians. This required changing the handling of actors, which results in that now all actors are controlled by an OSC controller. Supported controllers:
        - Pedestrian controller
        - NPC vehicle controller (based on CARLA LocalPlanner)
        - Simple vehicle controller to set velocities not brake/throttle, and consider obstacles in the forward-facing region.
        - External controller (to forward control to external entities)
    - Added initial speed support for pedestrians for OpenSCENARIO
    - Support for EnvironmentActions within Story (before only within Init). This allows changing weather conditions during scenario execution
    - Added support for RelativeSpeedCondition
    - Added support for AccelerationCondition
    - Added support for TimeOfDayCondition
    - Added support for OffroadCondition
    - Added support for CollisionCondition
    - Added support for EndOfRoadCondition
    - Added support for TimeHeadwayCondition
    - Added support for TrafficSignalCondition
    - Added support for AcquirePositionAction
    - Extended FollowLeadingVehicle example to illustrate weather changes
    - Created example scenarios to illustrate usage of controllers and weather changes
    - Extended LaneChangeAction to allow lane changes of multiple lanes
    - Reworked the handling of Catalogs to make it compliant to the 1.0 version (relative paths have to be relative to the scenario file)
    - The RoadNetwork can be defined as global Parameter
    - Fixed handling of relative positions with negative offset
    - Added support for local ParamaterDeclarations
    - Added support for Parameters within Catalogs
    - Added support for ParameterAssignments for CatalogReferences
    - Fixed name handling of Parameters: Parameter declerations must not start with a leading '$', but when the parameter is used a leading '$' is required.
    - Fixed use of Parameters for multiple instances of the same Catalog element
    - Fixed use of relative initial positions for any actor
    - Added possibility to use synchronous execution mode with OpenSCENARIO
    - Fixed use of relative paths in CustomCommandAction
    - Fixed use of ControllerCatalogs
* Atomics:
    - Several new atomics to enable usage of OSC controllers
    - WeatherBehavior to simulate weather over time
    - UpdateWeather to update weather to a new setting, e.g. sun to rain
    - UpdateRoadFriction to update the road friction while running
    - new RelativeVelocityToOtherActor trigger condition, used to compare velocities of two actors
    - new TriggerAcceleration trigger condition which compares a reference acceleration with the actor's one.
    - new TimeOfDayComparison trigger condition, comparing the simulation time (set up by the new weather system) with a given *datetime*.
    - Added new *OffRoadTest* criteria.
    - Added new *EndofRoadTest* criteria, to detect when a vehicle changes between OpenDRIVE roads.
    - CollisionTest criterion can now filter the collisions for a specific actor, or actor type_id.
    - Added a *duration* argument to *OnSidewalkTest* criteria, which makes the criteria fail after a certain time has passed, instead of doing so immediately. The default behavior has been unchanged.
    - InTimeToArrivalToVehicle has had its two actor arguments swapped, to match all the other behaviors.
    - Added *along_route* flag to InTimeToArrivalToVehicle, to take into account the topology of the road
    - Changed the inputs to TrafficLightStateSetter to match the other atomics, but the functionality remains unchanged
    - Improved LaneChange atomic to allow lane changes of multiple lanes

### :bug: Bug Fixes
* Fixed bug causing parsing RelativeTargetSpeed tag to fail. 
* Fixed missing 'six' in requirements.txt
* Support OpenSCENARIO parameters also if they're only part of a string value
* Support Routes in Catalogs
* Fix parsing of properties within ControllerCatalogs
* Add cleanup of instantiated OpenSCENARIO controllers
* Do not register SIGHUP signal in windows
* Fixed initial speed of vehicles using OpenSCENARIO
* Fixed bug causing an exception when calling BasicScenario's *_initialize_actors* with no other_actors.
* Fixed bug causing the route to be downsampled (introduced by mistake at 0.9.9)
* Fixed bug causing _output_ argument to not display the correct number with _InRouteTest_ and _RouteCompletionTest_ criterias (the succces and failure was correctly displayed)
* Fixed bug causing OpenSCENARIO's SpeedCondition to not work as intended
* Fixed bug causing CollisionConditions not to work properly in OpenSCENARIO
* Fixed bug causing the *group:* functionality to behave incorrectly when moving scenarios around.
* Fixed bug causing FollowLeadingVehicle and FollowLeadingVehicleWithObstacle scenarios to not properly end
* Fixed bug causing CollisionTest to ignore multiple collisions with scene objects
* Fixed bug causing NoSignalJunctionCrossing to not output the results of the scenario
* Fixed bug causing SyncArrival to fail when the actor was destroyed after the behavior ended
* Fixed bug with ending roads near stop signals to break the simulation
* Fixed exception bug in spawn function of CarlaDataProvider
* Fixed access to private member of CARLA LocalPlanner inside OSC NpcVehicleControl
* Fixed bug causing LaneChange to break the simulation if the asked lane change was impossible, instead of correctly stopping it
* Fixed bug causing ChangeLane scenarios to never end
* Fixed handling of OSC LanePosition (#625)
* Fixed bug causing the route repetitions to spawn different background activity
* Fixed bug causing the rotate_point function inside RunningRedLightTest to not function properly.
### :ghost: Maintenance
* Exposed traffic manager port flag to enable the execution of multiple scenarios on a single machine.

## CARLA ScenarioRunner 0.9.9
### :rocket: New Features
* OpenSCENARIO support:
    - Support for OpenSCENARIO 1.0 (a converter for old scenarios is available)
    - Added support for position with Lane information (roadId and laneId)
    - Added support to use a non-CARLA OpenDRIVE map (instead of CARLA towns)
    - Added support for TimeOfDay tag
    - Added support for scenarios with no actors
    - Added support for TimeToCollisionCondition with freespace.
    - Added support for TimeHeadwayCondition with freespace.
* Scenario updates:
    - Scenarios that are part of RouteScenario have had their triggering condition modified. This will only activate when a certain parameter is set, and if not, the old trigger condition will still be applied.
* Atomics:
    - ChangeAutopilot now calls a TM instance, and allows to change its parameters
    - Added WaitUntilInFront behavior and InTimeToArrivalToVehicleSideLane trigger condition, useful for cut ins
    - Added new trigger condition, AtRightestLane, which checks if the actor is at the rightmost driving lane
    - Added new criteria, ActorSpeedAboveThresholdTest, useful to check if the ego vehicle has been standing still for long periods of time.
* Setting up actors in batch now also randomizes their colors
* When running routes, the weather parameters of each route can now be changed at will. Check the first route at srunner/data/routes_training.xml to see the correct format to do so. By default the weather is now a sunny midday.
* **Important** All challenge related content has been removed. This functionality has been improved and is now part of the [Leaderboard](https://github.com/carla-simulator/leaderboard). As a consequence:
    - The path to the autoagents has changed from .../challenge/autoagents to .../autoagents
    - The path to the route and scenario descriptions has changed from .../challenge to .../data
### :bug: Bug Fixes
* Fixed spawning bugs for scenario DynamicObjectCrossing when it is part of a route
* Fixed spawning bugs for scenarios VehicleTurningRight, VehicleTurningLeft when they are part of a route
* Fixed bug causing the GPS coordinates given to the agents to be wrongly calculated
* Fixed bug when setting up actors in batch causing to ignore the spawn points given.
* Fixed bug where CollisionTest was counting as multiple hits collisions that displaced the actor for a long distance.
* Fixed bug causing the simulation to end after running in synchronous mode
* Fixed bug when using the WaypointFollower atomic to create new LocalPlanners for on-the-fly created actors (#502)
* Fixed bug causing the scenarios to run faster than real time.
### :ghost: Maintenance
* Removed perform_carla_tick() function at CarlaDataProvider, which was a workaround for world.tick()


## CARLA ScenarioRunner 0.9.8
### :rocket: New Features
* Added "--timeout" command line parameter to set a user-defined timeout value
* Scenario updates:
    - Changed traffic light behavior of scenarios 7, 8 and 9. The new sequence is meant to greatly improve the chances of the ego vehicle having to interact at junctions.
* OpenSCENARIO support:
    - Added initial support for Catalogs (Vehicle, Pedestrian, Environment, Maneuver, and and MiscObject types only)
### :bug: Bug Fixes
* Fixed #471: Handling of weather parameter (cloudyness -> cloudiness adaption)
* Fixed #472: Spawning issue of pedestrians in OpenSCENARIO
* Fixed #374: Usage of evaluation critieria with multiple ego vehicles in OpenSCENARIO
* Fixed #459: Add initial support for Catalogs (Vehicle, Pedestrian, Environment, Maneuver, and and MiscObject types only)
* Fixed wrong StandStill behavior which return SUCCESS immediatly on a standing actor
* Fixed scenario bug causing junction related scenarios (4, 7, 8 and 9) to not spawn due to lane changes.
### :ghost: Maintenance
* Added watchdog to ScenarioManager to handle timeouts and CARLA crashes
* Added timeout for CARLA tick() calls to avoid blocking CARLA server calls


## CARLA ScenarioRunner 0.9.7
**This is the _first_ release to work with CARLA 0.9.7 (not the patch versions 0.9.7.x)**
### :rocket: New Features
* Challenge routes can be directly executed with the ScenarioRunner using the --route option
* Agents can be used with the ScenarioRunner (currently only for route-based scenarios)
* New scenarios:
    - Added example scenario for lane change
    - Added cut-in example scenario
* Scenario updates:
    - Scenarios 7 to 10 are now visible when running routes (instead of being triggered in the background). Their
      methodology has remained unchanged
* Scenario atomics:
    - Added new OutsideRouteLanesTest atomic criter that encompasses both SidewalkTest and WrongLaneTest, returning
      the percentage of route that has been traveled outside the lane.
    - InRouteTest is now more forgiving. The max distance has been increased, but staying above the previous one will eventually 
      also cause failure
    - Changed SidewalkTest atomic criteria to also track other type of out of lane conditions
    - SidewalkTest and WrongLaneTest atomic criterias now track the amount of meters traversed
    - CollisionTest atomic criteria now correctly ignores multiple micro-collisions with the same object
    - Added LaneChange and TrafficLightSateSetter behavior atomics
    - Added AccelerateToCatchUp behavior atomic
    - Added get_transform() method for CarlaDataProvider
    - Added support for weather conditions
    - Added basic version check to ensure usage of correct CARLA version
    - WaypointFollower atomic can handle pedestrians
    - Extensions in WaypointFollower atomic for consecutive WaypointFollowers (one WF cancels the previous one)
* Extended OpenScenario support:
    - Added support for UserDefinedActions (e.g. to run additional scripts)
    - Added init speed behavior for vehicles
    - Added support for relative velocities
    - Extended convert_position_to_transform with RelativeWorld, RelativeObject and RelativeLane osc_positions
    - Added new trigger atomics InTriggerDistanceToOSCPosition and InTimeToArrivalToOSCPosition to support relative osc_positions
    - Added new atomic behaviour ActorTransformSetterToOSCPosition
    - Workaround for relative osc_positions: World is started earlier to support relative osc_positions in story init
    - Added delay condition support in convert_condition_to_atomic
    - Added support for pedestrians
    - Full support for SimulationTime condition
    - Added weather support
    - Updated implementation to be closer to upcoming OpenSCENARIO standard
    - AfterTermination, AtStart conditions are supported
    - Added initial support for lateral action: LaneChange
    - Added initial support for OSCGlobalAction to set state of traffic signal
    - FollowRoute action is supported for vehicles and pedestrians, for global world positions.
    - Added support for RoadCondition: Friction
    - Redundant rolename object property is no longer required
    - Added support for global parameters
    - Fixed coordinate system to use right-hand as default. Left-hand CARLA system can be used by adding "CARLA:" at the start of the description in the FileHeader.
    - Added support to change actor color
    - Added support for a default actor model, in case the stated model is not available
    - Added support for MiscObjects (besides vehicles and pedestrians)
    - Reworked traffic signal handling: The name has to start now either with "id=" or "pos=" depending on whether the position or id is used as unique identifier
    - Actor physics can now be set via Object Properties (<Property name="physics" value="off" />)
### :bug: Bug Fixes
* Fixed wrong handling of OpenSCENARIO ConditionGroups, which should be handled as parallel composites, not sequences
* Fixed #443: Repetitions in OpenSCENARIO were not properly working
* Fixed bug causing RunningStopTest atomic criteria to trigger when lane changing near a STOP signal
* Fixed bug causing RunningRedLightTest atomic criteria to occasionally not trigger
* Fixed bug causing occasional frame_errors
* Fixed #426: Avoid underground vehicles fall forever by disabling physics when spawning underground.
* Fixed #427: Removed unnecessary warnings when using get_next_traffic_light() with non-cached locations
* Fixed missing ego_vehicle: compare actor IDs instead of object in CarlaDataProvider in get_velocity, get_transform and get_location
* Avoided use of 'controller.ai.walker' as walker type in DynamicObjectCrossing scenario
* Fixed WaypointFollower behavior to use m/s instead of km/h
* Fixed starting position of VehicleTurnLeft/Right scenarios
* Fixed spawn_point modification inside CarlaActorPool.setup_actor()
* Fixed result of DrivenDistanceTest
* Fixed exception in manual_control on fps visualization
* Cleanup of pylint errors for all autonomous agents
* Fixed randomness of route-based scenarios
* Fixed usage of radians instead of degrees for OpenSCENARIO
* Fixed ActorTransformSetter behavior to avoid vehicles not reaching the desired transform
* Fixed spawning of debris for ControlLoss scenario (Scenario01)
* Fixed CTRL+C termination of ScenarioRunner
### :ghost: Maintenance
* Increased speed of actor initialization by using CARLA batch mode and buffering CARLA blueprint library
* Split of behaviors into behaviors and conditions
* Moved atomics into new submodule scenarioatomics
* Updated documentation for all behaviors, conditions and test criteria
* Refactoring of scenario configurations and parsers
* Extended WaypointFollower atomic behavior to be able to use the current actor speed
* Removed usage of 'import *' to have cleaner Python imports
* Removed broad-except and bare-except where possible
* Python-Scenarios: Removed obsolete categories
* ScenarioRunner: Removed scenario dictonary, use imports directly
* CarlaDataProvider: Simplified update_light_states() to remove code duplication
* Timer: class TimeOut() is derived from SimulationTimeCondition() to  avoid code duplication
* Moved backported py_trees classes and methods to tools/py_trees_port.py to avoid code duplication
* Removed setup_environment.sh
* Adaptions to CARLA API Changes
     - Renamed GnssEvent to GnssMeasurement

## CARLA ScenarioRunner 0.9.6
**This is the _first_ release to work with CARLA 0.9.6**
### :ghost: Maintenance
* Adapted to CARLA API changes
    - Frame rate is set now via Python
    - Renamed frame_count and frame_number to frame
    - Removed wait_for_tick() calls


## CARLA ScenarioRunner 0.9.5.1
**This is the _last_ release that works with CARLA 0.9.5**
### :rocket: New Features
* Added initial support for OpenScenario v0.9.1
* Added support for multiple ego vehicles plus an example
* Added commandline option for output directory
* Added option to load external scenario implementations (in python)
* Added option to scenario_runner to load external scenario XMLs
* Atomic behaviors:
    - Extended KeepVelocity atomic behavior to support duration/distance
      based termination
    - Extended StandStill atomic behavior to support duration based
      termination
    - Added behavior to activate/deactivate autopilot
### :bug: Bug Fixes
* Fixed WaypointFollower initialization


## CARLA ScenarioRunner 0.9.5
**This is the _first_ release to work with CARLA 0.9.5**
### :rocket: New Features
* Added support for CARLA challenge
    - Added logging functionalities to challenge_evaluator_routes.py
    - Added wall clock timeout for the CARLA challenge
    - Added background scenario to generate dynamic traffic using autopilot
    - Updated compatibility with Python 2.7 for the challenge evaluator
    - Updated WaypointFollower behavior
    - Added detect_lane_obstacle() helper function which identifies if an obstacle is present in front of the reference actor
    - Added test to detect vehicles running a stop
    - Updated the reference position for a scenario is now called trigger_point
    - Added universal access to the map without re-calling get_map()
    - Added criteria_enable flag to enable/disable criteria tree
    - Added multiple helper methods for generic scenario execution.
    - Added pseudo-sensors for SceneLayoutMeasurements and ObjectMeasurements for Track4 of the CARLA AD challenge
    - Added track identification for autonomous_agent.py
    - Added HDMap pseudo-sensor
    - Added new traffic event logger
    - Added various helper methods to allow generic scenario execution
    - Added method to calculate distance along a route
    - In challenge mode spawn exception are caught and the corresponding scenario is removed
* Added new atomic behaviors using py_trees behavior tree library
    - BasicAgentBehavior: drive to target location using CARLA's BasicAgent
    - StandStill: check if a vehicle stands still
    - InTriggerDistanceToNextIntersection: check if a vehicle is within certain distance with respect to the next intersection
    - WaypointFollower: follows auto-generated waypoints indefinitely or follows a given waypoint list
    - HandBrakeVehicle: sets the handbrake value for a given actor
    - ActorDestroy: destroys a given actor
    - ActorTransformSetter: sets transform of given actor
    - ActorSource: creates actors indefinitely around a location if no other vehicles are present within a threshold
    - ActorSink: indefinitely destroys vehicles that wander close to a location within a threshold
    - InTriggerDistanceToLocationAlongRoute: check if an actor is within a certain distance to a given location along a given route
* Added new atomic evaluation criteria
    - Added running red light test
    - Added running stop test
    - Added wrong way test
* Added NHTSA Traffic Scenarios
    - Updated all traffic scenarios to let the other actors appear upon scenario triggering and removal on scenario end
    - ManeuverOppositeDirection: hero vehicle must maneuver in the opposite lane to pass a leading vehicle.
    - OtherLeadingVehicle: hero vehicle must react to the deceleration of leading vehicle and change lane to avoid collision and follow the vehicle in changed lane
    - SignalizedJunctionRightTurn: hero vehicle must turn right into the same direction of another vehicle crossing straight initially from a lateral direction and avoid collision at a signalized intersection.
    - SignalizedJunctionLeftTurn : hero vehicle is turning left at signalized intersection, cuts across the path of another vehicle coming straight crossing from an opposite direction.
### :bug: Bug Fixes
* Fixed SteerVehicle atomic behavior to keep vehicle velocity    
### :ghost: Maintenance
* Reworked scenario execution
    - Updated folder structure and naming convention in lowercase
    - Extended CarlaDataProvider with method to get next relevant traffic light
    - Every scenario has to have a configuration provided as XML file.
      Currently there is one XML file for each scenario class
    - The scenario runner is now responsible for spawning/destroying the ego vehicle
    - Added a CarlaActorPool to share scenario-related actors between scenarios and the scenario_runner
    - Renamed vehicle -> actor
    - If all scenarios in one configurations file should be executed, the scenario_runner can be started with --scenario group:<CONFIG_FILE>
    - Generalized ControlLoss and FollowLeadingVehicle scenarios
    - Added randomization option to scenario_runner and scenarios
    - The scenario behavior always starts with a wait behavior until the ego vehicle reached the scenario starting position
    - Created method _initialize_actors in basic scenario that can be overridden for scenario specific actor initialization
* Updated NHTSA Traffic Scenarios
    - OppositeVehicleRunningRedLight: Updated to allow execution at different locations    


## CARLA ScenarioRunner 0.9.2
**This release is designed to work with CARLA 0.9.2**
### :rocket: New Features
* Added Traffic Scenarios engine to reproduce complex traffic situations for training and evaluating driving agents
* Added NHTSA Traffic Scenarios
    - FollowLeadingVehicle: hero vehicle must react to the deceleration of a leading vehicle
    - FollowLeadingVehicleWithObstacle: hero vehicle must react to a leading vehicle due to an obstacle blocking the road
    - StationaryObjectCrossing: hero vehicle must react to a cyclist or pedestrian blocking the road
    - DynamicObjectCrossing: hero vehicle must react to a cyclist or pedestrian suddenly crossing in front of it
    - OppositeVehicleRunningRedLight: hero vehicle must avoid a collision at an intersection regulated by traffic lights when the crossing traffic runs a red light
    - NoSignalJunctionCrossing: hero vehicle must cross a non-signalized intersection
    - VehicleTurningRight: hero vehicle must react to a cyclist or pedestrian crossing ahead after a right turn
    - VehicleTurningLeft: hero vehicle must react to a cyclist or pedestrian crossing ahead after a left turn
    - ControlLoss: Hero vehicle must react to a control loss and regain its control
* Added atomic behaviors using py_trees behavior trees library
    - InTriggerRegion: new behavior to check if an object is within a trigger region
    - InTriggerDistanceToVehicle: check if a vehicle is within certain distance with respect to a reference vehicle
    - InTriggerDistanceToLocation: check if a vehicle is within certain distance with respect to a reference location
    - TriggerVelocity: triggers if a velocity is met
    - InTimeToArrivalToLocation:  check if a vehicle arrives within a given time budget to a reference location
    - InTimeToArrivalToVehicle: check if a vehicle arrives within a given time budget to a reference vehicle
    - AccelerateToVelocity: accelerate until reaching requested velocity
    - KeepVelocity: keep constant velocity
    - DriveDistance: drive certain distance
    - UseAutoPilot: enable autopilot
    - StopVehicle: stop vehicle
    - WaitForTrafficLightState: wait for the traffic light to have a given state
    - SyncArrival: sync the arrival of two vehicles to a given target
    - AddNoiseToVehicle: Add noise to steer as well as throttle of the vehicle<|MERGE_RESOLUTION|>--- conflicted
+++ resolved
@@ -16,6 +16,7 @@
 * OpenSCENARIO support:
     - Added support for `ParameterAction`
     - Extended `ParameterCondition` support to use as an event trigger condition
+    - Added basic support for FollowTrajectoryAction. Currently only Polylines are supported
 
 ### :bug: Bug Fixes
 * Fixed metrics parsing
@@ -35,11 +36,7 @@
     - Added `--openscenarioparams` argument to overwrite global `ParameterDeclaration`
     - Added controller using CARLA's autopilot (in replacement for ActivateControllerAction)
     - Added support for storyboards with multiple stories
-<<<<<<< HEAD
-    - Added basic support for FollowTrajectoryAction. Currently only Polylines are supported
-=======
     - Eliminated unnecessary reloads of OpenDRIVE maps
->>>>>>> 729bd29b
 * Additional Scenarios:
     - Added Construction setup scenario.
 ### :bug: Bug Fixes
