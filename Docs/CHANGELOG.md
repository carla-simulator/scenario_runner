## Table of Contents
* [Latest Changes](#latest-changes)
* [CARLA ScenarioRunner 0.9.13](#carla-scenariorunner-0913)
* [CARLA ScenarioRunner 0.9.12](#carla-scenariorunner-0912)
* [CARLA ScenarioRunner 0.9.11](#carla-scenariorunner-0911)
* [CARLA ScenarioRunner 0.9.10](#carla-scenariorunner-0910)
* [CARLA ScenarioRunner 0.9.9](#carla-scenariorunner-099)
* [CARLA ScenarioRunner 0.9.8](#carla-scenariorunner-098)
* [CARLA ScenarioRunner 0.9.7](#carla-scenariorunner-097)
* [CARLA ScenarioRunner 0.9.6](#carla-scenariorunner-096)
* [CARLA ScenarioRunner 0.9.5.1](#carla-scenariorunner-0951)
* [CARLA ScenarioRunner 0.9.5](#carla-scenariorunner-095)
* [CARLA ScenarioRunner 0.9.2](#carla-scenariorunner-092)

## Latest changes
### :rocket: New Features
* Actor Flows are now more consistent
* Scenarios can now parse and use all parameters present at the configuration file.
* Improved overall parsing of routes and scenarios.
* Added new scenarios:
    - Accident: the ego has to lane change in order to avoid an accident. Two variants, one with traffic in the same direction,a nd another one having to invade the opposite lane
    - ParkingExit: the ego starts parked at the side and has to maneuver to properly enter the driving road.
    - CrossBycicleFlow: the ego has to do a turn at an intersection but it has to cross a bycicle lane full of incoming traffic
    - VehicleOpensDoor: a parked vehicle next to the ego suddenly opens the door, forcing the ego to brake. The ego has to maneuver to an adjacent lane to surpass the obstacle.
    - HighwayCutIn: The ego is met with a vehicle that tries to enter the highway by cutting in front of it.
    - PedestrianCrossing: A group of natual pedestrians crossing the road.
    - YieldToEmergencyVehicle: The ego has to yield its lane to emergency vehicle.
    - ParkingCutIn: A vehicle parked at the side cuts in front of the ego.
    - BlockedIntersection: With low visibility, the ego performs a turn only to find out that the end is blocked by another vehicle.
    - MergerIntoSlowTraffic: the ego has to enter a lane that is filled with slow traffic.
<<<<<<< HEAD
    - BicycleFlowAtSideLane:Added the dangerous scene of ego vehicles driving on roads without sidewalks, with three bicycles encroaching on some roads in front.
=======
    - InvadingTurn: the ego is about to turn right when a vehicle coming from the opposite lane invades the ego's lane, forcing the ego to move right to avoid a possible collision.
>>>>>>> 14ae69e9
* Added new functions to the BackgroundManager
* Minor improvements to some example scenarios. These include FollowLeadingVehicle, VehicleTurning, DynamicObjectCrossing and SignalizedJunctionRightTurn and RunningRedLight. Their behaviors are now more smooth, robust and some outdated mechanics have been removed
* SignalizedJunctionLeftTurn has been remade. It now has an actor flow on which the ego has to merge into, instead of a single vehicle.
* `NoSignalJunctionCrossingRoute` scenario has been moved from `junction_crossing_route.py` to `no_signal_junction_crossing.py`
* The BackgroundActivity has been readded to the routes, which the objective of creating the sensation of traffic around the ego
* BasicScenario and Scenario class have been merged into one, simplifying its usage.
* Actor Flows are now more consistent.
* Scenarios are no logner fixed to a location but instead are now part of the route.
* Routes now automatically import all scenarios.
* Routes will now also take into account the criteria of their specific scenarios, only being active when they are running. The ResultWriter now automaically adds these criteria, grouping them if more than one scenario of the same type is triggered.
* Routes can now have dynamic weather. These are set by keypoints at a routes percentage, and all values between them are interpolated.
* Separated the route argument into two, `route` for the file path, and `route-id`, for the name of route. the functionaility remains unchanged.
* Added a new criteria for routes, `CheckMinSpeed`, that checks the ego's speed and compares it with teh rest of the traffic

* Scenarios can now parse and use all parameters present at the configuration file.
* Renamed RouteScenarioConfiguration's 'trajectory' to 'keypoints' and 'scenarios' to 'scenario_configs`
* Improved the handling of the route information. Added the route information to their configuration (config.route). As such,`CarlaDataProvider.get_ego_vehicle_route()` and `CarlaDataProvider.set_ego_vehicle_route()` functions have been replaced.
* The CarlaDataProvider's spawning functions can now filter vehicles by type.
* atomic criteria now have the `units` attribute, which is used by the ResultWriter for better output readibility.

### :bug: Bug Fixes
* Fixed bug at OtherLeadingVehicle scenario causing the vehicles to move faster than intended
* Fixed bug causing some debris at ControlLoss scenario to be floating, instead of at ground level

## CARLA ScenarioRunner 0.9.13
### :rocket: New Features
* OpenSCENARIO support:
    - Added support for `ParameterAction`
    - Extended `ParameterCondition` support to use as an event trigger condition
    - Added basic support for FollowTrajectoryAction. Currently only Polylines are supported

### :bug: Bug Fixes
* Fixed metrics parsing and remade the example recordings
* Fixed a bug with repetitions / scenario groups causing the simulation to crash after the second one.
* Fixed use of OSC Parameters as entry names for catalogs

### :ghost: Maintenance
* Removed CARLA example dependencies

## CARLA ScenarioRunner 0.9.12
### :rocket: New Features
* OpenSCENARIO support:
    - Added support for LongitudinalDistanceAction
    - Extended RelativeDistanceCondition with support for 'longitudinal' and 'lateral' distance along with freespace.
    - Added support for RelativeRoadPosition
    - Added support for RoadPosition
    - Added `--openscenarioparams` argument to overwrite global `ParameterDeclaration`
    - Added controller using CARLA's autopilot (in replacement for ActivateControllerAction)
    - Added support for storyboards with multiple stories
    - Eliminated unnecessary reloads of OpenDRIVE maps
* Additional Scenarios:
    - Added Construction setup scenario.
### :bug: Bug Fixes
* Fixed LaneOffset (+ vs. -) for OpenSCENARIO
* Fixed RelativeLanePosition for OpenSCENARIO causing exception when using ds != 0
* Fixed bug at the Getting Started docs which caused an import error
* Fixed neverending lane change maneuver in OpenSCENARIO
* Fixed bug causing the spawning of an actor with `request_new_actor` to never activate the autopilot.
* Fixed handling of evaluation criteria in OpenSCENARIO (using a delay value of .0 caused an exception)
### :ghost: Maintenance
* Extended SimpleVehicleController (OSC) to handle traffic lights
* Generalized visualizer attached to OSC controllers
* Fixed bug at the Getting Started docs which caused an import error
* Improved the watchdog. It can now be paused, resumed and uses the same thread, instead of opening and closing new ones each frame.
* Added `simple-watchdog-timer` library to the requirements, as it is used by the new watchdog. This requires Python 3.x from now on!
* Extended CarlaDataProvider's spawning functions to allow filtering the safer blueprint, and optionally tick the server
* Improved cleanup handling to resolve memory leak issues and resolve timeouts

## CARLA ScenarioRunner 0.9.11
### :rocket: New Features
* Added a sensor barrier for the agents to ensure that the simulation waits for them to render their data.
* Added an option to produce a machine-readable JSON version of the scenario report.
* Added a static obstacle evasion OpenSCENARIO scenario
* Added support for OSC Routing options
* Added support for OSC SynchronizeAction
* Added support for OSC LaneOffsetAction
* Added support to place OSC controller implementation alongside the OSC scenario
* Updated *GameTime.restart()* at *srunner/scenariomanager/timer.py* to also reset the frame number
### :bug: Bug Fixes
* Fixed metrics-manager.py failing to run with port argument
* Fixed exception when using OSC scenarios without EnvironmentAction inside Storyboard-Init
* Fixed bug causing the TrafficManager to not be correctly updated at asynchronous simualtions
* Fixed shutdown issue in ScenarioRunner causing to not switch to asynchronous mode
* Fixed OSC TeleportAction within Story
* Fixed runtime exception on RouteScenario without an agent parameter 
* Fixed bug causing the InTimeToArrivalToVehicle atomic to crash if one of the actors was a a static object
* Fixed writing result files when using OpenSCENARIO under Windows (CARLA: prefix is removed from the filename)
### :ghost: Maintenance
* Added check to ensure OSC names (for story/act/maneuver) are unique


## CARLA ScenarioRunner 0.9.10
### :rocket: New Features
* Renamed some agent labels inside Jenkins CI pipelines for new standard proposals.
* Added support for Jenkins CI pipelines doing automated testing and docker images creation.
* **Very important:** CarlaActorPool has been removed and all its functions moved to the CarlaDataProvider:
    - The spawning functions have been refactored. All the *setup* functions have been removed, and its functionalities moved to their *request* counterparts. For example, previously *request_new_actor* just called *setup_actor*, but now *setup_actor* no longer exists, and the spawning is done via *request_new_actor*. They have also been unified and are now more consistent.
    - Changed *ActorConfiguration* to *ActorConfigurationData.parse_from_node*
    - Renamed the _map_ element at routes to _town_, matching the scenario configuration files

* Added new environment variables needed. They can be seen at (Docs/getting_scenariorunner.md).
* Improved the visual display of the information from the *output* and *file* arguments.
* Routes are now deterministic in regards to the spawning scenarios when more than one are at the same location
* The BackgroundActivity functionality has been unchanged but some tweaks have been made, fixing a previous patch. As a result, the *amount* parameter at *ActorConfigurationData* has been removed.
* Remade how ScenarioRunner reads the scenarios files. It now reads all scenarios inside the *srunner/scenarios* folder without needing to import them. Scenarios outside that folder will still need the *--additionalScenario* argument.
* The new weather parameters (related to fog) are now correctly read when running scenarios outside routes.
* Enable weather animation during scenario execution (requires ephem pip package)
* Changed manual control to be in par with the CARLA version. Among others, added vehicle lights, recording and some new sensors
* Removed unsupported scenarios (ChallengeBasic and BackgroundActivity, VehicleTurnLeftAtJunction)
* Added a new metrics module, which gives access to all the information about a scenario in order to allow the user to extract any desired information about the simulation. More information [here](metrics_module.md)
* Removed the default randomness at the ControlLoss scenario
* OpenSCENARIO support:
    - Added support for controllers and provided default implementations for vehicles and pedestrians. This required changing the handling of actors, which results in that now all actors are controlled by an OSC controller. Supported controllers:
        - Pedestrian controller
        - NPC vehicle controller (based on CARLA LocalPlanner)
        - Simple vehicle controller to set velocities not brake/throttle, and consider obstacles in the forward-facing region.
        - External controller (to forward control to external entities)
    - Added initial speed support for pedestrians for OpenSCENARIO
    - Support for EnvironmentActions within Story (before only within Init). This allows changing weather conditions during scenario execution
    - Added support for RelativeSpeedCondition
    - Added support for AccelerationCondition
    - Added support for TimeOfDayCondition
    - Added support for OffroadCondition
    - Added support for CollisionCondition
    - Added support for EndOfRoadCondition
    - Added support for TimeHeadwayCondition
    - Added support for TrafficSignalCondition
    - Added support for AcquirePositionAction
    - Extended FollowLeadingVehicle example to illustrate weather changes
    - Created example scenarios to illustrate usage of controllers and weather changes
    - Extended LaneChangeAction to allow lane changes of multiple lanes
    - Reworked the handling of Catalogs to make it compliant to the 1.0 version (relative paths have to be relative to the scenario file)
    - The RoadNetwork can be defined as global Parameter
    - Fixed handling of relative positions with negative offset
    - Added support for local ParamaterDeclarations
    - Added support for Parameters within Catalogs
    - Added support for ParameterAssignments for CatalogReferences
    - Fixed name handling of Parameters: Parameter declerations must not start with a leading '$', but when the parameter is used a leading '$' is required.
    - Fixed use of Parameters for multiple instances of the same Catalog element
    - Fixed use of relative initial positions for any actor
    - Added possibility to use synchronous execution mode with OpenSCENARIO
    - Fixed use of relative paths in CustomCommandAction
    - Fixed use of ControllerCatalogs
* Atomics:
    - Several new atomics to enable usage of OSC controllers
    - WeatherBehavior to simulate weather over time
    - UpdateWeather to update weather to a new setting, e.g. sun to rain
    - UpdateRoadFriction to update the road friction while running
    - new RelativeVelocityToOtherActor trigger condition, used to compare velocities of two actors
    - new TriggerAcceleration trigger condition which compares a reference acceleration with the actor's one.
    - new TimeOfDayComparison trigger condition, comparing the simulation time (set up by the new weather system) with a given *datetime*.
    - Added new *OffRoadTest* criteria.
    - Added new *EndofRoadTest* criteria, to detect when a vehicle changes between OpenDRIVE roads.
    - CollisionTest criterion can now filter the collisions for a specific actor, or actor type_id.
    - Added a *duration* argument to *OnSidewalkTest* criteria, which makes the criteria fail after a certain time has passed, instead of doing so immediately. The default behavior has been unchanged.
    - InTimeToArrivalToVehicle has had its two actor arguments swapped, to match all the other behaviors.
    - Added *along_route* flag to InTimeToArrivalToVehicle, to take into account the topology of the road
    - Changed the inputs to TrafficLightStateSetter to match the other atomics, but the functionality remains unchanged
    - Improved LaneChange atomic to allow lane changes of multiple lanes

### :bug: Bug Fixes
* Fixed bug causing parsing RelativeTargetSpeed tag to fail. 
* Fixed missing 'six' in requirements.txt
* Support OpenSCENARIO parameters also if they're only part of a string value
* Support Routes in Catalogs
* Fix parsing of properties within ControllerCatalogs
* Add cleanup of instantiated OpenSCENARIO controllers
* Do not register SIGHUP signal in windows
* Fixed initial speed of vehicles using OpenSCENARIO
* Fixed bug causing an exception when calling BasicScenario's *_initialize_actors* with no other_actors.
* Fixed bug causing the route to be downsampled (introduced by mistake at 0.9.9)
* Fixed bug causing _output_ argument to not display the correct number with _InRouteTest_ and _RouteCompletionTest_ criterias (the succces and failure was correctly displayed)
* Fixed bug causing OpenSCENARIO's SpeedCondition to not work as intended
* Fixed bug causing CollisionConditions not to work properly in OpenSCENARIO
* Fixed bug causing the *group:* functionality to behave incorrectly when moving scenarios around.
* Fixed bug causing FollowLeadingVehicle and FollowLeadingVehicleWithObstacle scenarios to not properly end
* Fixed bug causing CollisionTest to ignore multiple collisions with scene objects
* Fixed bug causing NoSignalJunctionCrossing to not output the results of the scenario
* Fixed bug causing SyncArrival to fail when the actor was destroyed after the behavior ended
* Fixed bug with ending roads near stop signals to break the simulation
* Fixed exception bug in spawn function of CarlaDataProvider
* Fixed access to private member of CARLA LocalPlanner inside OSC NpcVehicleControl
* Fixed bug causing LaneChange to break the simulation if the asked lane change was impossible, instead of correctly stopping it
* Fixed bug causing ChangeLane scenarios to never end
* Fixed handling of OSC LanePosition (#625)
* Fixed bug causing the route repetitions to spawn different background activity
* Fixed bug causing the rotate_point function inside RunningRedLightTest to not function properly.
### :ghost: Maintenance
* Exposed traffic manager port flag to enable the execution of multiple scenarios on a single machine.

## CARLA ScenarioRunner 0.9.9
### :rocket: New Features
* OpenSCENARIO support:
    - Support for OpenSCENARIO 1.0 (a converter for old scenarios is available)
    - Added support for position with Lane information (roadId and laneId)
    - Added support to use a non-CARLA OpenDRIVE map (instead of CARLA towns)
    - Added support for TimeOfDay tag
    - Added support for scenarios with no actors
    - Added support for TimeToCollisionCondition with freespace.
    - Added support for TimeHeadwayCondition with freespace.
* Scenario updates:
    - Scenarios that are part of RouteScenario have had their triggering condition modified. This will only activate when a certain parameter is set, and if not, the old trigger condition will still be applied.
* Atomics:
    - ChangeAutopilot now calls a TM instance, and allows to change its parameters
    - Added WaitUntilInFront behavior and InTimeToArrivalToVehicleSideLane trigger condition, useful for cut ins
    - Added new trigger condition, AtRightestLane, which checks if the actor is at the rightmost driving lane
    - Added new criteria, ActorSpeedAboveThresholdTest, useful to check if the ego vehicle has been standing still for long periods of time.
* Setting up actors in batch now also randomizes their colors
* When running routes, the weather parameters of each route can now be changed at will. Check the first route at srunner/data/routes_training.xml to see the correct format to do so. By default the weather is now a sunny midday.
* **Important** All challenge related content has been removed. This functionality has been improved and is now part of the [Leaderboard](https://github.com/carla-simulator/leaderboard). As a consequence:
    - The path to the autoagents has changed from .../challenge/autoagents to .../autoagents
    - The path to the route and scenario descriptions has changed from .../challenge to .../data
### :bug: Bug Fixes
* Fixed spawning bugs for scenario DynamicObjectCrossing when it is part of a route
* Fixed spawning bugs for scenarios VehicleTurningRight, VehicleTurningLeft when they are part of a route
* Fixed bug causing the GPS coordinates given to the agents to be wrongly calculated
* Fixed bug when setting up actors in batch causing to ignore the spawn points given.
* Fixed bug where CollisionTest was counting as multiple hits collisions that displaced the actor for a long distance.
* Fixed bug causing the simulation to end after running in synchronous mode
* Fixed bug when using the WaypointFollower atomic to create new LocalPlanners for on-the-fly created actors (#502)
* Fixed bug causing the scenarios to run faster than real time.
### :ghost: Maintenance
* Removed perform_carla_tick() function at CarlaDataProvider, which was a workaround for world.tick()


## CARLA ScenarioRunner 0.9.8
### :rocket: New Features
* Added "--timeout" command line parameter to set a user-defined timeout value
* Scenario updates:
    - Changed traffic light behavior of scenarios 7, 8 and 9. The new sequence is meant to greatly improve the chances of the ego vehicle having to interact at junctions.
* OpenSCENARIO support:
    - Added initial support for Catalogs (Vehicle, Pedestrian, Environment, Maneuver, and and MiscObject types only)
### :bug: Bug Fixes
* Fixed #471: Handling of weather parameter (cloudyness -> cloudiness adaption)
* Fixed #472: Spawning issue of pedestrians in OpenSCENARIO
* Fixed #374: Usage of evaluation critieria with multiple ego vehicles in OpenSCENARIO
* Fixed #459: Add initial support for Catalogs (Vehicle, Pedestrian, Environment, Maneuver, and and MiscObject types only)
* Fixed wrong StandStill behavior which return SUCCESS immediatly on a standing actor
* Fixed scenario bug causing junction related scenarios (4, 7, 8 and 9) to not spawn due to lane changes.
### :ghost: Maintenance
* Added watchdog to ScenarioManager to handle timeouts and CARLA crashes
* Added timeout for CARLA tick() calls to avoid blocking CARLA server calls


## CARLA ScenarioRunner 0.9.7
**This is the _first_ release to work with CARLA 0.9.7 (not the patch versions 0.9.7.x)**
### :rocket: New Features
* Challenge routes can be directly executed with the ScenarioRunner using the --route option
* Agents can be used with the ScenarioRunner (currently only for route-based scenarios)
* New scenarios:
    - Added example scenario for lane change
    - Added cut-in example scenario
* Scenario updates:
    - Scenarios 7 to 10 are now visible when running routes (instead of being triggered in the background). Their
      methodology has remained unchanged
* Scenario atomics:
    - Added new OutsideRouteLanesTest atomic criter that encompasses both SidewalkTest and WrongLaneTest, returning
      the percentage of route that has been traveled outside the lane.
    - InRouteTest is now more forgiving. The max distance has been increased, but staying above the previous one will eventually 
      also cause failure
    - Changed SidewalkTest atomic criteria to also track other type of out of lane conditions
    - SidewalkTest and WrongLaneTest atomic criterias now track the amount of meters traversed
    - CollisionTest atomic criteria now correctly ignores multiple micro-collisions with the same object
    - Added LaneChange and TrafficLightSateSetter behavior atomics
    - Added AccelerateToCatchUp behavior atomic
    - Added get_transform() method for CarlaDataProvider
    - Added support for weather conditions
    - Added basic version check to ensure usage of correct CARLA version
    - WaypointFollower atomic can handle pedestrians
    - Extensions in WaypointFollower atomic for consecutive WaypointFollowers (one WF cancels the previous one)
* Extended OpenScenario support:
    - Added support for UserDefinedActions (e.g. to run additional scripts)
    - Added init speed behavior for vehicles
    - Added support for relative velocities
    - Extended convert_position_to_transform with RelativeWorld, RelativeObject and RelativeLane osc_positions
    - Added new trigger atomics InTriggerDistanceToOSCPosition and InTimeToArrivalToOSCPosition to support relative osc_positions
    - Added new atomic behaviour ActorTransformSetterToOSCPosition
    - Workaround for relative osc_positions: World is started earlier to support relative osc_positions in story init
    - Added delay condition support in convert_condition_to_atomic
    - Added support for pedestrians
    - Full support for SimulationTime condition
    - Added weather support
    - Updated implementation to be closer to upcoming OpenSCENARIO standard
    - AfterTermination, AtStart conditions are supported
    - Added initial support for lateral action: LaneChange
    - Added initial support for OSCGlobalAction to set state of traffic signal
    - FollowRoute action is supported for vehicles and pedestrians, for global world positions.
    - Added support for RoadCondition: Friction
    - Redundant rolename object property is no longer required
    - Added support for global parameters
    - Fixed coordinate system to use right-hand as default. Left-hand CARLA system can be used by adding "CARLA:" at the start of the description in the FileHeader.
    - Added support to change actor color
    - Added support for a default actor model, in case the stated model is not available
    - Added support for MiscObjects (besides vehicles and pedestrians)
    - Reworked traffic signal handling: The name has to start now either with "id=" or "pos=" depending on whether the position or id is used as unique identifier
    - Actor physics can now be set via Object Properties (<Property name="physics" value="off" />)
### :bug: Bug Fixes
* Fixed wrong handling of OpenSCENARIO ConditionGroups, which should be handled as parallel composites, not sequences
* Fixed #443: Repetitions in OpenSCENARIO were not properly working
* Fixed bug causing RunningStopTest atomic criteria to trigger when lane changing near a STOP signal
* Fixed bug causing RunningRedLightTest atomic criteria to occasionally not trigger
* Fixed bug causing occasional frame_errors
* Fixed #426: Avoid underground vehicles fall forever by disabling physics when spawning underground.
* Fixed #427: Removed unnecessary warnings when using get_next_traffic_light() with non-cached locations
* Fixed missing ego_vehicle: compare actor IDs instead of object in CarlaDataProvider in get_velocity, get_transform and get_location
* Avoided use of 'controller.ai.walker' as walker type in DynamicObjectCrossing scenario
* Fixed WaypointFollower behavior to use m/s instead of km/h
* Fixed starting position of VehicleTurnLeft/Right scenarios
* Fixed spawn_point modification inside CarlaActorPool.setup_actor()
* Fixed result of DrivenDistanceTest
* Fixed exception in manual_control on fps visualization
* Cleanup of pylint errors for all autonomous agents
* Fixed randomness of route-based scenarios
* Fixed usage of radians instead of degrees for OpenSCENARIO
* Fixed ActorTransformSetter behavior to avoid vehicles not reaching the desired transform
* Fixed spawning of debris for ControlLoss scenario (Scenario01)
* Fixed CTRL+C termination of ScenarioRunner
### :ghost: Maintenance
* Increased speed of actor initialization by using CARLA batch mode and buffering CARLA blueprint library
* Split of behaviors into behaviors and conditions
* Moved atomics into new submodule scenarioatomics
* Updated documentation for all behaviors, conditions and test criteria
* Refactoring of scenario configurations and parsers
* Extended WaypointFollower atomic behavior to be able to use the current actor speed
* Removed usage of 'import *' to have cleaner Python imports
* Removed broad-except and bare-except where possible
* Python-Scenarios: Removed obsolete categories
* ScenarioRunner: Removed scenario dictonary, use imports directly
* CarlaDataProvider: Simplified update_light_states() to remove code duplication
* Timer: class TimeOut() is derived from SimulationTimeCondition() to  avoid code duplication
* Moved backported py_trees classes and methods to tools/py_trees_port.py to avoid code duplication
* Removed setup_environment.sh
* Adaptions to CARLA API Changes
     - Renamed GnssEvent to GnssMeasurement

## CARLA ScenarioRunner 0.9.6
**This is the _first_ release to work with CARLA 0.9.6**
### :ghost: Maintenance
* Adapted to CARLA API changes
    - Frame rate is set now via Python
    - Renamed frame_count and frame_number to frame
    - Removed wait_for_tick() calls


## CARLA ScenarioRunner 0.9.5.1
**This is the _last_ release that works with CARLA 0.9.5**
### :rocket: New Features
* Added initial support for OpenScenario v0.9.1
* Added support for multiple ego vehicles plus an example
* Added commandline option for output directory
* Added option to load external scenario implementations (in python)
* Added option to scenario_runner to load external scenario XMLs
* Atomic behaviors:
    - Extended KeepVelocity atomic behavior to support duration/distance
      based termination
    - Extended StandStill atomic behavior to support duration based
      termination
    - Added behavior to activate/deactivate autopilot
### :bug: Bug Fixes
* Fixed WaypointFollower initialization


## CARLA ScenarioRunner 0.9.5
**This is the _first_ release to work with CARLA 0.9.5**
### :rocket: New Features
* Added support for CARLA challenge
    - Added logging functionalities to challenge_evaluator_routes.py
    - Added wall clock timeout for the CARLA challenge
    - Added background scenario to generate dynamic traffic using autopilot
    - Updated compatibility with Python 2.7 for the challenge evaluator
    - Updated WaypointFollower behavior
    - Added detect_lane_obstacle() helper function which identifies if an obstacle is present in front of the reference actor
    - Added test to detect vehicles running a stop
    - Updated the reference position for a scenario is now called trigger_point
    - Added universal access to the map without re-calling get_map()
    - Added criteria_enable flag to enable/disable criteria tree
    - Added multiple helper methods for generic scenario execution.
    - Added pseudo-sensors for SceneLayoutMeasurements and ObjectMeasurements for Track4 of the CARLA AD challenge
    - Added track identification for autonomous_agent.py
    - Added HDMap pseudo-sensor
    - Added new traffic event logger
    - Added various helper methods to allow generic scenario execution
    - Added method to calculate distance along a route
    - In challenge mode spawn exception are caught and the corresponding scenario is removed
* Added new atomic behaviors using py_trees behavior tree library
    - BasicAgentBehavior: drive to target location using CARLA's BasicAgent
    - StandStill: check if a vehicle stands still
    - InTriggerDistanceToNextIntersection: check if a vehicle is within certain distance with respect to the next intersection
    - WaypointFollower: follows auto-generated waypoints indefinitely or follows a given waypoint list
    - HandBrakeVehicle: sets the handbrake value for a given actor
    - ActorDestroy: destroys a given actor
    - ActorTransformSetter: sets transform of given actor
    - ActorSource: creates actors indefinitely around a location if no other vehicles are present within a threshold
    - ActorSink: indefinitely destroys vehicles that wander close to a location within a threshold
    - InTriggerDistanceToLocationAlongRoute: check if an actor is within a certain distance to a given location along a given route
* Added new atomic evaluation criteria
    - Added running red light test
    - Added running stop test
    - Added wrong way test
* Added NHTSA Traffic Scenarios
    - Updated all traffic scenarios to let the other actors appear upon scenario triggering and removal on scenario end
    - ManeuverOppositeDirection: hero vehicle must maneuver in the opposite lane to pass a leading vehicle.
    - OtherLeadingVehicle: hero vehicle must react to the deceleration of leading vehicle and change lane to avoid collision and follow the vehicle in changed lane
    - SignalizedJunctionRightTurn: hero vehicle must turn right into the same direction of another vehicle crossing straight initially from a lateral direction and avoid collision at a signalized intersection.
    - SignalizedJunctionLeftTurn : hero vehicle is turning left at signalized intersection, cuts across the path of another vehicle coming straight crossing from an opposite direction.
### :bug: Bug Fixes
* Fixed SteerVehicle atomic behavior to keep vehicle velocity    
### :ghost: Maintenance
* Reworked scenario execution
    - Updated folder structure and naming convention in lowercase
    - Extended CarlaDataProvider with method to get next relevant traffic light
    - Every scenario has to have a configuration provided as XML file.
      Currently there is one XML file for each scenario class
    - The scenario runner is now responsible for spawning/destroying the ego vehicle
    - Added a CarlaActorPool to share scenario-related actors between scenarios and the scenario_runner
    - Renamed vehicle -> actor
    - If all scenarios in one configurations file should be executed, the scenario_runner can be started with --scenario group:<CONFIG_FILE>
    - Generalized ControlLoss and FollowLeadingVehicle scenarios
    - Added randomization option to scenario_runner and scenarios
    - The scenario behavior always starts with a wait behavior until the ego vehicle reached the scenario starting position
    - Created method _initialize_actors in basic scenario that can be overridden for scenario specific actor initialization
* Updated NHTSA Traffic Scenarios
    - OppositeVehicleRunningRedLight: Updated to allow execution at different locations    


## CARLA ScenarioRunner 0.9.2
**This release is designed to work with CARLA 0.9.2**
### :rocket: New Features
* Added Traffic Scenarios engine to reproduce complex traffic situations for training and evaluating driving agents
* Added NHTSA Traffic Scenarios
    - FollowLeadingVehicle: hero vehicle must react to the deceleration of a leading vehicle
    - FollowLeadingVehicleWithObstacle: hero vehicle must react to a leading vehicle due to an obstacle blocking the road
    - StationaryObjectCrossing: hero vehicle must react to a cyclist or pedestrian blocking the road
    - DynamicObjectCrossing: hero vehicle must react to a cyclist or pedestrian suddenly crossing in front of it
    - OppositeVehicleRunningRedLight: hero vehicle must avoid a collision at an intersection regulated by traffic lights when the crossing traffic runs a red light
    - NoSignalJunctionCrossing: hero vehicle must cross a non-signalized intersection
    - VehicleTurningRight: hero vehicle must react to a cyclist or pedestrian crossing ahead after a right turn
    - VehicleTurningLeft: hero vehicle must react to a cyclist or pedestrian crossing ahead after a left turn
    - ControlLoss: Hero vehicle must react to a control loss and regain its control
* Added atomic behaviors using py_trees behavior trees library
    - InTriggerRegion: new behavior to check if an object is within a trigger region
    - InTriggerDistanceToVehicle: check if a vehicle is within certain distance with respect to a reference vehicle
    - InTriggerDistanceToLocation: check if a vehicle is within certain distance with respect to a reference location
    - TriggerVelocity: triggers if a velocity is met
    - InTimeToArrivalToLocation:  check if a vehicle arrives within a given time budget to a reference location
    - InTimeToArrivalToVehicle: check if a vehicle arrives within a given time budget to a reference vehicle
    - AccelerateToVelocity: accelerate until reaching requested velocity
    - KeepVelocity: keep constant velocity
    - DriveDistance: drive certain distance
    - UseAutoPilot: enable autopilot
    - StopVehicle: stop vehicle
    - WaitForTrafficLightState: wait for the traffic light to have a given state
    - SyncArrival: sync the arrival of two vehicles to a given target
    - AddNoiseToVehicle: Add noise to steer as well as throttle of the vehicle<|MERGE_RESOLUTION|>--- conflicted
+++ resolved
@@ -28,11 +28,8 @@
     - ParkingCutIn: A vehicle parked at the side cuts in front of the ego.
     - BlockedIntersection: With low visibility, the ego performs a turn only to find out that the end is blocked by another vehicle.
     - MergerIntoSlowTraffic: the ego has to enter a lane that is filled with slow traffic.
-<<<<<<< HEAD
     - BicycleFlowAtSideLane:Added the dangerous scene of ego vehicles driving on roads without sidewalks, with three bicycles encroaching on some roads in front.
-=======
     - InvadingTurn: the ego is about to turn right when a vehicle coming from the opposite lane invades the ego's lane, forcing the ego to move right to avoid a possible collision.
->>>>>>> 14ae69e9
 * Added new functions to the BackgroundManager
 * Minor improvements to some example scenarios. These include FollowLeadingVehicle, VehicleTurning, DynamicObjectCrossing and SignalizedJunctionRightTurn and RunningRedLight. Their behaviors are now more smooth, robust and some outdated mechanics have been removed
 * SignalizedJunctionLeftTurn has been remade. It now has an actor flow on which the ego has to merge into, instead of a single vehicle.
