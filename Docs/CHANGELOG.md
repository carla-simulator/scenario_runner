## Table of Contents
* [Latest Changes](#latest-changes)
* [CARLA ScenarioRunner 0.9.11](#carla-scenariorunner-0911)
* [CARLA ScenarioRunner 0.9.10](#carla-scenariorunner-0910)
* [CARLA ScenarioRunner 0.9.9](#carla-scenariorunner-099)
* [CARLA ScenarioRunner 0.9.8](#carla-scenariorunner-098)
* [CARLA ScenarioRunner 0.9.7](#carla-scenariorunner-097)
* [CARLA ScenarioRunner 0.9.6](#carla-scenariorunner-096)
* [CARLA ScenarioRunner 0.9.5.1](#carla-scenariorunner-0951)
* [CARLA ScenarioRunner 0.9.5](#carla-scenariorunner-095)
* [CARLA ScenarioRunner 0.9.2](#carla-scenariorunner-092)

## Latest Changes
<<<<<<< HEAD
### :rocket: New Features
* OpenSCENARIO support:
    - Added `--openscenarioparams` argument to overwrite global `ParameterDeclaration`
### :bug: Bug Fixes
=======
### :ghost: Maintenance
* Generalized visualizer attached to OSC controllers


>>>>>>> 024f53de
* Fixed bug at the Getting Started docs which caused an import error

## CARLA ScenarioRunner 0.9.11
### :rocket: New Features
* Added a sensor barrier for the agents to ensure that the simulation waits for them to render their data.
* Added an option to produce a machine-readable JSON version of the scenario report.
* Added a static obstacle evasion OpenSCENARIO scenario
* Added support for OSC Routing options
* Added support for OSC SynchronizeAction
* Added support for OSC LaneOffsetAction
* Added support to place OSC controller implementation alongside the OSC scenario
* Updated *GameTime.restart()* at *srunner/scenariomanager/timer.py* to also reset the frame number
### :bug: Bug Fixes
* Fixed metrics-manager.py failing to run with port argument
* Fixed exception when using OSC scenarios without EnvironmentAction inside Storyboard-Init
* Fixed bug causing the TrafficManager to not be correctly updated at asynchronous simualtions
* Fixed shutdown issue in ScenarioRunner causing to not switch to asynchronous mode
* Fixed OSC TeleportAction within Story
* Fixed runtime exception on RouteScenario without an agent parameter 
* Fixed bug causing the InTimeToArrivalToVehicle atomic to crash if one of the actors was a a static object
* Fixed writing result files when using OpenSCENARIO under Windows (CARLA: prefix is removed from the filename)
### :ghost: Maintenance
* Added check to ensure OSC names (for story/act/maneuver) are unique


## CARLA ScenarioRunner 0.9.10
### :rocket: New Features
* Renamed some agent labels inside Jenkins CI pipelines for new standard proposals.
* Added support for Jenkins CI pipelines doing automated testing and docker images creation.
* **Very important:** CarlaActorPool has been removed and all its functions moved to the CarlaDataProvider:
    - The spawning functions have been refactored. All the *setup* functions have been removed, and its functionalities moved to their *request* counterparts. For example, previously *request_new_actor* just called *setup_actor*, but now *setup_actor* no longer exists, and the spawning is done via *request_new_actor*. They have also been unified and are now more consistent.
    - Changed *ActorConfiguration* to *ActorConfigurationData.parse_from_node*
    - Renamed the _map_ element at routes to _town_, matching the scenario configuration files

* Added new environment variables needed. They can be seen at (Docs/getting_scenariorunner.md).
* Improved the visual display of the information from the *output* and *file* arguments.
* Routes are now deterministic in regards to the spawning scenarios when more than one are at the same location
* The BackgroundActivity functionality has been unchanged but some tweaks have been made, fixing a previous patch. As a result, the *amount* parameter at *ActorConfigurationData* has been removed.
* Remade how ScenarioRunner reads the scenarios files. It now reads all scenarios inside the *srunner/scenarios* folder without needing to import them. Scenarios outside that folder will still need the *--additionalScenario* argument.
* The new weather parameters (related to fog) are now correctly read when running scenarios outside routes.
* Enable weather animation during scenario execution (requires ephem pip package)
* Changed manual control to be in par with the CARLA version. Among others, added vehicle lights, recording and some new sensors
* Removed unsupported scenarios (ChallengeBasic and BackgroundActivity, VehicleTurnLeftAtJunction)
* Added a new metrics module, which gives access to all the information about a scenario in order to allow the user to extract any desired information about the simulation. More information [here](metrics_module.md)
* Removed the default randomness at the ControlLoss scenario
* OpenSCENARIO support:
    - Added support for controllers and provided default implementations for vehicles and pedestrians. This required changing the handling of actors, which results in that now all actors are controlled by an OSC controller. Supported controllers:
        - Pedestrian controller
        - NPC vehicle controller (based on CARLA LocalPlanner)
        - Simple vehicle controller to set velocities not brake/throttle, and consider obstacles in the forward-facing region.
        - External controller (to forward control to external entities)
    - Added initial speed support for pedestrians for OpenSCENARIO
    - Support for EnvironmentActions within Story (before only within Init). This allows changing weather conditions during scenario execution
    - Added support for RelativeSpeedCondition
    - Added support for AccelerationCondition
    - Added support for TimeOfDayCondition
    - Added support for OffroadCondition
    - Added support for CollisionCondition
    - Added support for EndOfRoadCondition
    - Added support for TimeHeadwayCondition
    - Added support for TrafficSignalCondition
    - Added support for AcquirePositionAction
    - Extended FollowLeadingVehicle example to illustrate weather changes
    - Created example scenarios to illustrate usage of controllers and weather changes
    - Extended LaneChangeAction to allow lane changes of multiple lanes
    - Reworked the handling of Catalogs to make it compliant to the 1.0 version (relative paths have to be relative to the scenario file)
    - The RoadNetwork can be defined as global Parameter
    - Fixed handling of relative positions with negative offset
    - Added support for local ParamaterDeclarations
    - Added support for Parameters within Catalogs
    - Added support for ParameterAssignments for CatalogReferences
    - Fixed name handling of Parameters: Parameter declerations must not start with a leading '$', but when the parameter is used a leading '$' is required.
    - Fixed use of Parameters for multiple instances of the same Catalog element
    - Fixed use of relative initial positions for any actor
    - Added possibility to use synchronous execution mode with OpenSCENARIO
    - Fixed use of relative paths in CustomCommandAction
    - Fixed use of ControllerCatalogs
* Atomics:
    - Several new atomics to enable usage of OSC controllers
    - WeatherBehavior to simulate weather over time
    - UpdateWeather to update weather to a new setting, e.g. sun to rain
    - UpdateRoadFriction to update the road friction while running
    - new RelativeVelocityToOtherActor trigger condition, used to compare velocities of two actors
    - new TriggerAcceleration trigger condition which compares a reference acceleration with the actor's one.
    - new TimeOfDayComparison trigger condition, comparing the simulation time (set up by the new weather system) with a given *datetime*.
    - Added new *OffRoadTest* criteria.
    - Added new *EndofRoadTest* criteria, to detect when a vehicle changes between OpenDRIVE roads.
    - CollisionTest criterion can now filter the collisions for a specific actor, or actor type_id.
    - Added a *duration* argument to *OnSidewalkTest* criteria, which makes the criteria fail after a certain time has passed, instead of doing so immediately. The default behavior has been unchanged.
    - InTimeToArrivalToVehicle has had its two actor arguments swapped, to match all the other behaviors.
    - Added *along_route* flag to InTimeToArrivalToVehicle, to take into account the topology of the road
    - Changed the inputs to TrafficLightStateSetter to match the other atomics, but the functionality remains unchanged
    - Improved LaneChange atomic to allow lane changes of multiple lanes

### :bug: Bug Fixes
* Fixed bug causing parsing RelativeTargetSpeed tag to fail. 
* Fixed missing 'six' in requirements.txt
* Support OpenSCENARIO parameters also if they're only part of a string value
* Support Routes in Catalogs
* Fix parsing of properties within ControllerCatalogs
* Add cleanup of instantiated OpenSCENARIO controllers
* Do not register SIGHUP signal in windows
* Fixed initial speed of vehicles using OpenSCENARIO
* Fixed bug causing an exception when calling BasicScenario's *_initialize_actors* with no other_actors.
* Fixed bug causing the route to be downsampled (introduced by mistake at 0.9.9)
* Fixed bug causing _output_ argument to not display the correct number with _InRouteTest_ and _RouteCompletionTest_ criterias (the succces and failure was correctly displayed)
* Fixed bug causing OpenSCENARIO's SpeedCondition to not work as intended
* Fixed bug causing CollisionConditions not to work properly in OpenSCENARIO
* Fixed bug causing the *group:* functionality to behave incorrectly when moving scenarios around.
* Fixed bug causing FollowLeadingVehicle and FollowLeadingVehicleWithObstacle scenarios to not properly end
* Fixed bug causing CollisionTest to ignore multiple collisions with scene objects
* Fixed bug causing NoSignalJunctionCrossing to not output the results of the scenario
* Fixed bug causing SyncArrival to fail when the actor was destroyed after the behavior ended
* Fixed bug with ending roads near stop signals to break the simulation
* Fixed exception bug in spawn function of CarlaDataProvider
* Fixed access to private member of CARLA LocalPlanner inside OSC NpcVehicleControl
* Fixed bug causing LaneChange to break the simulation if the asked lane change was impossible, instead of correctly stopping it
* Fixed bug causing ChangeLane scenarios to never end
* Fixed handling of OSC LanePosition (#625)
* Fixed bug causing the route repetitions to spawn different background activity
* Fixed bug causing the rotate_point function inside RunningRedLightTest to not function properly.
### :ghost: Maintenance
* Exposed traffic manager port flag to enable the execution of multiple scenarios on a single machine.

## CARLA ScenarioRunner 0.9.9
### :rocket: New Features
* OpenSCENARIO support:
    - Support for OpenSCENARIO 1.0 (a converter for old scenarios is available)
    - Added support for position with Lane information (roadId and laneId)
    - Added support to use a non-CARLA OpenDRIVE map (instead of CARLA towns)
    - Added support for TimeOfDay tag
    - Added support for scenarios with no actors
    - Added support for TimeToCollisionCondition with freespace.
    - Added support for TimeHeadwayCondition with freespace.
* Scenario updates:
    - Scenarios that are part of RouteScenario have had their triggering condition modified. This will only activate when a certain parameter is set, and if not, the old trigger condition will still be applied.
* Atomics:
    - ChangeAutopilot now calls a TM instance, and allows to change its parameters
    - Added WaitUntilInFront behavior and InTimeToArrivalToVehicleSideLane trigger condition, useful for cut ins
    - Added new trigger condition, AtRightestLane, which checks if the actor is at the rightmost driving lane
    - Added new criteria, ActorSpeedAboveThresholdTest, useful to check if the ego vehicle has been standing still for long periods of time.
* Setting up actors in batch now also randomizes their colors
* When running routes, the weather parameters of each route can now be changed at will. Check the first route at srunner/data/routes_training.xml to see the correct format to do so. By default the weather is now a sunny midday.
* **Important** All challenge related content has been removed. This functionality has been improved and is now part of the [Leaderboard](https://github.com/carla-simulator/leaderboard). As a consequence:
    - The path to the autoagents has changed from .../challenge/autoagents to .../autoagents
    - The path to the route and scenario descriptions has changed from .../challenge to .../data
### :bug: Bug Fixes
* Fixed spawning bugs for scenario DynamicObjectCrossing when it is part of a route
* Fixed spawning bugs for scenarios VehicleTurningRight, VehicleTurningLeft when they are part of a route
* Fixed bug causing the GPS coordinates given to the agents to be wrongly calculated
* Fixed bug when setting up actors in batch causing to ignore the spawn points given.
* Fixed bug where CollisionTest was counting as multiple hits collisions that displaced the actor for a long distance.
* Fixed bug causing the simulation to end after running in synchronous mode
* Fixed bug when using the WaypointFollower atomic to create new LocalPlanners for on-the-fly created actors (#502)
* Fixed bug causing the scenarios to run faster than real time.
### :ghost: Maintenance
* Removed perform_carla_tick() function at CarlaDataProvider, which was a workaround for world.tick()


## CARLA ScenarioRunner 0.9.8
### :rocket: New Features
* Added "--timeout" command line parameter to set a user-defined timeout value
* Scenario updates:
    - Changed traffic light behavior of scenarios 7, 8 and 9. The new sequence is meant to greatly improve the chances of the ego vehicle having to interact at junctions.
* OpenSCENARIO support:
    - Added initial support for Catalogs (Vehicle, Pedestrian, Environment, Maneuver, and and MiscObject types only)
### :bug: Bug Fixes
* Fixed #471: Handling of weather parameter (cloudyness -> cloudiness adaption)
* Fixed #472: Spawning issue of pedestrians in OpenSCENARIO
* Fixed #374: Usage of evaluation critieria with multiple ego vehicles in OpenSCENARIO
* Fixed #459: Add initial support for Catalogs (Vehicle, Pedestrian, Environment, Maneuver, and and MiscObject types only)
* Fixed wrong StandStill behavior which return SUCCESS immediatly on a standing actor
* Fixed scenario bug causing junction related scenarios (4, 7, 8 and 9) to not spawn due to lane changes.
### :ghost: Maintenance
* Added watchdog to ScenarioManager to handle timeouts and CARLA crashes
* Added timeout for CARLA tick() calls to avoid blocking CARLA server calls


## CARLA ScenarioRunner 0.9.7
**This is the _first_ release to work with CARLA 0.9.7 (not the patch versions 0.9.7.x)**
### :rocket: New Features
* Challenge routes can be directly executed with the ScenarioRunner using the --route option
* Agents can be used with the ScenarioRunner (currently only for route-based scenarios)
* New scenarios:
    - Added example scenario for lane change
    - Added cut-in example scenario
* Scenario updates:
    - Scenarios 7 to 10 are now visible when running routes (instead of being triggered in the background). Their
      methodology has remained unchanged
* Scenario atomics:
    - Added new OutsideRouteLanesTest atomic criter that encompasses both SidewalkTest and WrongLaneTest, returning
      the percentage of route that has been traveled outside the lane.
    - InRouteTest is now more forgiving. The max distance has been increased, but staying above the previous one will eventually 
      also cause failure
    - Changed SidewalkTest atomic criteria to also track other type of out of lane conditions
    - SidewalkTest and WrongLaneTest atomic criterias now track the amount of meters traversed
    - CollisionTest atomic criteria now correctly ignores multiple micro-collisions with the same object
    - Added LaneChange and TrafficLightSateSetter behavior atomics
    - Added AccelerateToCatchUp behavior atomic
    - Added get_transform() method for CarlaDataProvider
    - Added support for weather conditions
    - Added basic version check to ensure usage of correct CARLA version
    - WaypointFollower atomic can handle pedestrians
    - Extensions in WaypointFollower atomic for consecutive WaypointFollowers (one WF cancels the previous one)
* Extended OpenScenario support:
    - Added support for UserDefinedActions (e.g. to run additional scripts)
    - Added init speed behavior for vehicles
    - Added support for relative velocities
    - Extended convert_position_to_transform with RelativeWorld, RelativeObject and RelativeLane osc_positions
    - Added new trigger atomics InTriggerDistanceToOSCPosition and InTimeToArrivalToOSCPosition to support relative osc_positions
    - Added new atomic behaviour ActorTransformSetterToOSCPosition
    - Workaround for relative osc_positions: World is started earlier to support relative osc_positions in story init
    - Added delay condition support in convert_condition_to_atomic
    - Added support for pedestrians
    - Full support for SimulationTime condition
    - Added weather support
    - Updated implementation to be closer to upcoming OpenSCENARIO standard
    - AfterTermination, AtStart conditions are supported
    - Added initial support for lateral action: LaneChange
    - Added initial support for OSCGlobalAction to set state of traffic signal
    - FollowRoute action is supported for vehicles and pedestrians, for global world positions.
    - Added support for RoadCondition: Friction
    - Redundant rolename object property is no longer required
    - Added support for global parameters
    - Fixed coordinate system to use right-hand as default. Left-hand CARLA system can be used by adding "CARLA:" at the start of the description in the FileHeader.
    - Added support to change actor color
    - Added support for a default actor model, in case the stated model is not available
    - Added support for MiscObjects (besides vehicles and pedestrians)
    - Reworked traffic signal handling: The name has to start now either with "id=" or "pos=" depending on whether the position or id is used as unique identifier
    - Actor physics can now be set via Object Properties (<Property name="physics" value="off" />)
### :bug: Bug Fixes
* Fixed wrong handling of OpenSCENARIO ConditionGroups, which should be handled as parallel composites, not sequences
* Fixed #443: Repetitions in OpenSCENARIO were not properly working
* Fixed bug causing RunningStopTest atomic criteria to trigger when lane changing near a STOP signal
* Fixed bug causing RunningRedLightTest atomic criteria to occasionally not trigger
* Fixed bug causing occasional frame_errors
* Fixed #426: Avoid underground vehicles fall forever by disabling physics when spawning underground.
* Fixed #427: Removed unnecessary warnings when using get_next_traffic_light() with non-cached locations
* Fixed missing ego_vehicle: compare actor IDs instead of object in CarlaDataProvider in get_velocity, get_transform and get_location
* Avoided use of 'controller.ai.walker' as walker type in DynamicObjectCrossing scenario
* Fixed WaypointFollower behavior to use m/s instead of km/h
* Fixed starting position of VehicleTurnLeft/Right scenarios
* Fixed spawn_point modification inside CarlaActorPool.setup_actor()
* Fixed result of DrivenDistanceTest
* Fixed exception in manual_control on fps visualization
* Cleanup of pylint errors for all autonomous agents
* Fixed randomness of route-based scenarios
* Fixed usage of radians instead of degrees for OpenSCENARIO
* Fixed ActorTransformSetter behavior to avoid vehicles not reaching the desired transform
* Fixed spawning of debris for ControlLoss scenario (Scenario01)
* Fixed CTRL+C termination of ScenarioRunner
### :ghost: Maintenance
* Increased speed of actor initialization by using CARLA batch mode and buffering CARLA blueprint library
* Split of behaviors into behaviors and conditions
* Moved atomics into new submodule scenarioatomics
* Updated documentation for all behaviors, conditions and test criteria
* Refactoring of scenario configurations and parsers
* Extended WaypointFollower atomic behavior to be able to use the current actor speed
* Removed usage of 'import *' to have cleaner Python imports
* Removed broad-except and bare-except where possible
* Python-Scenarios: Removed obsolete categories
* ScenarioRunner: Removed scenario dictonary, use imports directly
* CarlaDataProvider: Simplified update_light_states() to remove code duplication
* Timer: class TimeOut() is derived from SimulationTimeCondition() to  avoid code duplication
* Moved backported py_trees classes and methods to tools/py_trees_port.py to avoid code duplication
* Removed setup_environment.sh
* Adaptions to CARLA API Changes
     - Renamed GnssEvent to GnssMeasurement

## CARLA ScenarioRunner 0.9.6
**This is the _first_ release to work with CARLA 0.9.6**
### :ghost: Maintenance
* Adapted to CARLA API changes
    - Frame rate is set now via Python
    - Renamed frame_count and frame_number to frame
    - Removed wait_for_tick() calls


## CARLA ScenarioRunner 0.9.5.1
**This is the _last_ release that works with CARLA 0.9.5**
### :rocket: New Features
* Added initial support for OpenScenario v0.9.1
* Added support for multiple ego vehicles plus an example
* Added commandline option for output directory
* Added option to load external scenario implementations (in python)
* Added option to scenario_runner to load external scenario XMLs
* Atomic behaviors:
    - Extended KeepVelocity atomic behavior to support duration/distance
      based termination
    - Extended StandStill atomic behavior to support duration based
      termination
    - Added behavior to activate/deactivate autopilot
### :bug: Bug Fixes
* Fixed WaypointFollower initialization


## CARLA ScenarioRunner 0.9.5
**This is the _first_ release to work with CARLA 0.9.5**
### :rocket: New Features
* Added support for CARLA challenge
    - Added logging functionalities to challenge_evaluator_routes.py
    - Added wall clock timeout for the CARLA challenge
    - Added background scenario to generate dynamic traffic using autopilot
    - Updated compatibility with Python 2.7 for the challenge evaluator
    - Updated WaypointFollower behavior
    - Added detect_lane_obstacle() helper function which identifies if an obstacle is present in front of the reference actor
    - Added test to detect vehicles running a stop
    - Updated the reference position for a scenario is now called trigger_point
    - Added universal access to the map without re-calling get_map()
    - Added criteria_enable flag to enable/disable criteria tree
    - Added multiple helper methods for generic scenario execution.
    - Added pseudo-sensors for SceneLayoutMeasurements and ObjectMeasurements for Track4 of the CARLA AD challenge
    - Added track identification for autonomous_agent.py
    - Added HDMap pseudo-sensor
    - Added new traffic event logger
    - Added various helper methods to allow generic scenario execution
    - Added method to calculate distance along a route
    - In challenge mode spawn exception are caught and the corresponding scenario is removed
* Added new atomic behaviors using py_trees behavior tree library
    - BasicAgentBehavior: drive to target location using CARLA's BasicAgent
    - StandStill: check if a vehicle stands still
    - InTriggerDistanceToNextIntersection: check if a vehicle is within certain distance with respect to the next intersection
    - WaypointFollower: follows auto-generated waypoints indefinitely or follows a given waypoint list
    - HandBrakeVehicle: sets the handbrake value for a given actor
    - ActorDestroy: destroys a given actor
    - ActorTransformSetter: sets transform of given actor
    - ActorSource: creates actors indefinitely around a location if no other vehicles are present within a threshold
    - ActorSink: indefinitely destroys vehicles that wander close to a location within a threshold
    - InTriggerDistanceToLocationAlongRoute: check if an actor is within a certain distance to a given location along a given route
* Added new atomic evaluation criteria
    - Added running red light test
    - Added running stop test
    - Added wrong way test
* Added NHTSA Traffic Scenarios
    - Updated all traffic scenarios to let the other actors appear upon scenario triggering and removal on scenario end
    - ManeuverOppositeDirection: hero vehicle must maneuver in the opposite lane to pass a leading vehicle.
    - OtherLeadingVehicle: hero vehicle must react to the deceleration of leading vehicle and change lane to avoid collision and follow the vehicle in changed lane
    - SignalizedJunctionRightTurn: hero vehicle must turn right into the same direction of another vehicle crossing straight initially from a lateral direction and avoid collision at a signalized intersection.
    - SignalizedJunctionLeftTurn : hero vehicle is turning left at signalized intersection, cuts across the path of another vehicle coming straight crossing from an opposite direction.
### :bug: Bug Fixes
* Fixed SteerVehicle atomic behavior to keep vehicle velocity    
### :ghost: Maintenance
* Reworked scenario execution
    - Updated folder structure and naming convention in lowercase
    - Extended CarlaDataProvider with method to get next relevant traffic light
    - Every scenario has to have a configuration provided as XML file.
      Currently there is one XML file for each scenario class
    - The scenario runner is now responsible for spawning/destroying the ego vehicle
    - Added a CarlaActorPool to share scenario-related actors between scenarios and the scenario_runner
    - Renamed vehicle -> actor
    - If all scenarios in one configurations file should be executed, the scenario_runner can be started with --scenario group:<CONFIG_FILE>
    - Generalized ControlLoss and FollowLeadingVehicle scenarios
    - Added randomization option to scenario_runner and scenarios
    - The scenario behavior always starts with a wait behavior until the ego vehicle reached the scenario starting position
    - Created method _initialize_actors in basic scenario that can be overridden for scenario specific actor initialization
* Updated NHTSA Traffic Scenarios
    - OppositeVehicleRunningRedLight: Updated to allow execution at different locations    


## CARLA ScenarioRunner 0.9.2
**This release is designed to work with CARLA 0.9.2**
### :rocket: New Features
* Added Traffic Scenarios engine to reproduce complex traffic situations for training and evaluating driving agents
* Added NHTSA Traffic Scenarios
    - FollowLeadingVehicle: hero vehicle must react to the deceleration of a leading vehicle
    - FollowLeadingVehicleWithObstacle: hero vehicle must react to a leading vehicle due to an obstacle blocking the road
    - StationaryObjectCrossing: hero vehicle must react to a cyclist or pedestrian blocking the road
    - DynamicObjectCrossing: hero vehicle must react to a cyclist or pedestrian suddenly crossing in front of it
    - OppositeVehicleRunningRedLight: hero vehicle must avoid a collision at an intersection regulated by traffic lights when the crossing traffic runs a red light
    - NoSignalJunctionCrossing: hero vehicle must cross a non-signalized intersection
    - VehicleTurningRight: hero vehicle must react to a cyclist or pedestrian crossing ahead after a right turn
    - VehicleTurningLeft: hero vehicle must react to a cyclist or pedestrian crossing ahead after a left turn
    - ControlLoss: Hero vehicle must react to a control loss and regain its control
* Added atomic behaviors using py_trees behavior trees library
    - InTriggerRegion: new behavior to check if an object is within a trigger region
    - InTriggerDistanceToVehicle: check if a vehicle is within certain distance with respect to a reference vehicle
    - InTriggerDistanceToLocation: check if a vehicle is within certain distance with respect to a reference location
    - TriggerVelocity: triggers if a velocity is met
    - InTimeToArrivalToLocation:  check if a vehicle arrives within a given time budget to a reference location
    - InTimeToArrivalToVehicle: check if a vehicle arrives within a given time budget to a reference vehicle
    - AccelerateToVelocity: accelerate until reaching requested velocity
    - KeepVelocity: keep constant velocity
    - DriveDistance: drive certain distance
    - UseAutoPilot: enable autopilot
    - StopVehicle: stop vehicle
    - WaitForTrafficLightState: wait for the traffic light to have a given state
    - SyncArrival: sync the arrival of two vehicles to a given target
    - AddNoiseToVehicle: Add noise to steer as well as throttle of the vehicle<|MERGE_RESOLUTION|>--- conflicted
+++ resolved
@@ -11,18 +11,13 @@
 * [CARLA ScenarioRunner 0.9.2](#carla-scenariorunner-092)
 
 ## Latest Changes
-<<<<<<< HEAD
 ### :rocket: New Features
 * OpenSCENARIO support:
     - Added `--openscenarioparams` argument to overwrite global `ParameterDeclaration`
 ### :bug: Bug Fixes
-=======
+* Fixed bug at the Getting Started docs which caused an import error
 ### :ghost: Maintenance
 * Generalized visualizer attached to OSC controllers
-
-
->>>>>>> 024f53de
-* Fixed bug at the Getting Started docs which caused an import error
 
 ## CARLA ScenarioRunner 0.9.11
 ### :rocket: New Features
