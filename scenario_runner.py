--- conflicted
+++ resolved
@@ -283,11 +283,6 @@
                             break
 
         self.world = self.client.get_world()
-<<<<<<< HEAD
-        CarlaDataProvider.set_client(self.client)
-        CarlaDataProvider.set_world(self.world)
-=======
->>>>>>> 3b1cb512
 
         if self._args.agent:
             settings = self.world.get_settings()
@@ -295,8 +290,8 @@
             settings.fixed_delta_seconds = 1.0 / self.frame_rate
             self.world.apply_settings(settings)
 
-        CarlaActorPool.set_client(self.client)
-        CarlaActorPool.set_world(self.world)
+        CarlaDataProvider.set_client(self.client)
+        CarlaDataProvider.set_world(self.world)
         CarlaDataProvider.set_world(self.world)
 
         # Wait for the world to be ready
