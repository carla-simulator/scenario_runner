#!/usr/bin/env python

# Copyright (c) 2018-2020 Intel Corporation
#
# This work is licensed under the terms of the MIT license.
# For a copy, see <https://opensource.org/licenses/MIT>.

"""
Welcome to CARLA scenario_runner

This is the main script to be executed when running a scenario.
It loads the scenario configuration, loads the scenario and manager,
and finally triggers the scenario execution.
"""

from __future__ import print_function

import glob
import traceback
import argparse
from argparse import RawTextHelpFormatter
from datetime import datetime
from distutils.version import LooseVersion
import importlib
import inspect
import os
import signal
import sys
import time
import json
import pkg_resources

import carla

from srunner.scenarioconfigs.openscenario_configuration import OpenScenarioConfiguration
from srunner.scenariomanager.carla_data_provider import CarlaDataProvider
from srunner.scenariomanager.scenario_manager import ScenarioManager
from srunner.scenarios.open_scenario import OpenScenario
from srunner.scenarios.route_scenario import RouteScenario
from srunner.tools.scenario_parser import ScenarioConfigurationParser
from srunner.tools.route_parser import RouteParser

# Version of scenario_runner
VERSION = '0.9.9'


class ScenarioRunner(object):

    """
    This is the core scenario runner module. It is responsible for
    running (and repeating) a single scenario or a list of scenarios.

    Usage:
    scenario_runner = ScenarioRunner(args)
    scenario_runner.run()
    del scenario_runner
    """

    ego_vehicles = []

    # Tunable parameters
    client_timeout = 10.0  # in seconds
    wait_for_world = 20.0  # in seconds
    frame_rate = 20.0      # in Hz

    # CARLA world and scenario handlers
    world = None
    manager = None

    additional_scenario_module = None

    agent_instance = None
    module_agent = None

    def __init__(self, args):
        """
        Setup CARLA client and world
        Setup ScenarioManager
        """
        self._args = args

        if args.timeout:
            self.client_timeout = float(args.timeout)

        # First of all, we need to create the client that will send the requests
        # to the simulator. Here we'll assume the simulator is accepting
        # requests in the localhost at port 2000.
        self.client = carla.Client(args.host, int(args.port))
        self.client.set_timeout(self.client_timeout)

        dist = pkg_resources.get_distribution("carla")
        if LooseVersion(dist.version) < LooseVersion('0.9.8'):
            raise ImportError("CARLA version 0.9.8 or newer required. CARLA version found: {}".format(dist))

        # Load agent if requested via command line args
        # If something goes wrong an exception will be thrown by importlib (ok here)
        if self._args.agent is not None:
            module_name = os.path.basename(args.agent).split('.')[0]
            sys.path.insert(0, os.path.dirname(args.agent))
            self.module_agent = importlib.import_module(module_name)

        # Create the ScenarioManager
        self.manager = ScenarioManager(self._args.debug, self._args.sync, self._args.timeout)

        # Create signal handler for SIGINT
        self._shutdown_requested = False
        if sys.platform != 'win32':
            signal.signal(signal.SIGHUP, self._signal_handler)
        signal.signal(signal.SIGINT, self._signal_handler)
        signal.signal(signal.SIGTERM, self._signal_handler)

        self._start_wall_time = datetime.now()

    def destroy(self):
        """
        Cleanup and delete actors, ScenarioManager and CARLA world
        """

        self._cleanup()
        if self.manager is not None:
            del self.manager
        if self.world is not None:
            del self.world
        if self.client is not None:
            del self.client

    def _signal_handler(self, signum, frame):
        """
        Terminate scenario ticking when receiving a signal interrupt
        """
        self._shutdown_requested = True
        if self.manager:
            self.manager.stop_scenario()
            self._cleanup()
            if not self.manager.get_running_status():
                raise RuntimeError("Timeout occured during scenario execution")

    def _get_scenario_class_or_fail(self, scenario):
        """
        Get scenario class by scenario name
        If scenario is not supported or not found, exit script
        """

        # Path of all scenario at "srunner/scenarios" folder + the path of the additional scenario argument
        scenarios_list = glob.glob("{}/srunner/scenarios/*.py".format(os.getenv('SCENARIO_RUNNER_ROOT', "./")))
        scenarios_list.append(self._args.additionalScenario)

        for scenario_file in scenarios_list:

            # Get their module
            module_name = os.path.basename(scenario_file).split('.')[0]
            sys.path.insert(0, os.path.dirname(scenario_file))
            scenario_module = importlib.import_module(module_name)

            # And their members of type class
            for member in inspect.getmembers(scenario_module, inspect.isclass):
                if scenario in member:
                    return member[1]

            # Remove unused Python paths
            sys.path.pop(0)

        print("Scenario '{}' not supported ... Exiting".format(scenario))
        sys.exit(-1)

    def _cleanup(self):
        """
        Remove and destroy all actors
        """
        # Simulation still running and in synchronous mode?
        if self.manager is not None and self.manager.get_running_status() \
                and self.world is not None and self._args.sync:
            # Reset to asynchronous mode
            settings = self.world.get_settings()
            settings.synchronous_mode = False
            settings.fixed_delta_seconds = None
            self.world.apply_settings(settings)

        self.manager.cleanup()

        CarlaDataProvider.cleanup()

        for i, _ in enumerate(self.ego_vehicles):
            if self.ego_vehicles[i]:
                if not self._args.waitForEgo:
                    print("Destroying ego vehicle {}".format(self.ego_vehicles[i].id))
                    self.ego_vehicles[i].destroy()
                self.ego_vehicles[i] = None
        self.ego_vehicles = []

        if self.agent_instance:
            self.agent_instance.destroy()
            self.agent_instance = None

    def _prepare_ego_vehicles(self, ego_vehicles):
        """
        Spawn or update the ego vehicles
        """

        if not self._args.waitForEgo:
            for vehicle in ego_vehicles:
                self.ego_vehicles.append(CarlaDataProvider.request_new_actor(vehicle.model,
                                                                             vehicle.transform,
                                                                             vehicle.rolename,
                                                                             color=vehicle.color,
                                                                             actor_category=vehicle.category))
        else:
            ego_vehicle_missing = True
            while ego_vehicle_missing:
                self.ego_vehicles = []
                ego_vehicle_missing = False
                for ego_vehicle in ego_vehicles:
                    ego_vehicle_found = False
                    carla_vehicles = CarlaDataProvider.get_world().get_actors().filter('vehicle.*')
                    for carla_vehicle in carla_vehicles:
                        if carla_vehicle.attributes['role_name'] == ego_vehicle.rolename:
                            ego_vehicle_found = True
                            self.ego_vehicles.append(carla_vehicle)
                            break
                    if not ego_vehicle_found:
                        ego_vehicle_missing = True
                        break

            for i, _ in enumerate(self.ego_vehicles):
                self.ego_vehicles[i].set_transform(ego_vehicles[i].transform)
                CarlaDataProvider.register_actor(self.ego_vehicles[i])

        # sync state
        if CarlaDataProvider.is_sync_mode():
            self.world.tick()
        else:
            self.world.wait_for_tick()

    def _analyze_scenario(self, config):
        """
        Provide feedback about success/failure of a scenario
        """

        # Create the filename
        current_time = str(datetime.now().strftime('%Y-%m-%d-%H-%M-%S'))
        junit_filename = None
        config_name = config.name
        if self._args.outputDir != '':
            config_name = os.path.join(self._args.outputDir, config_name)
        if self._args.junit:
            junit_filename = config_name + current_time + ".xml"
        filename = None
        if self._args.file:
            filename = config_name + current_time + ".txt"

        if not self.manager.analyze_scenario(self._args.output, filename, junit_filename):
            print("All scenario tests were passed successfully!")
        else:
            print("Not all scenario tests were successful")
            if not (self._args.output or filename or junit_filename):
                print("Please run with --output for further information")

    def _record_criteria(self, criteria, name):
        """
        Filter the JSON serializable attributes of the criterias and
        dumps them into a file. This will be used by the metrics manager,
        in case the user wants specific information about the criterias.
        """
        file_name = name[:-4] + ".json"

        # Filter the attributes that aren't JSON serializable
        with open('temp.json', 'w') as fp:

            criteria_dict = {}
            for criterion in criteria:

                criterion_dict = criterion.__dict__
                criteria_dict[criterion.name] = {}

                for key in criterion_dict:
                    if key != "name":
                        try:
                            key_dict = {key: criterion_dict[key]}
                            json.dump(key_dict, fp, sort_keys=False, indent=4)
                            criteria_dict[criterion.name].update(key_dict)
                        except TypeError:
                            pass

        os.remove('temp.json')

        # Save the criteria dictionary into a .json file
        with open(file_name, 'w') as fp:
            json.dump(criteria_dict, fp, sort_keys=False, indent=4)

    def _load_and_wait_for_world(self, town, ego_vehicles=None):
        """
        Load a new CARLA world and provide data to CarlaDataProvider
        """

        if self._args.reloadWorld:
            self.world = self.client.load_world(town)
        else:
            # if the world should not be reloaded, wait at least until all ego vehicles are ready
            ego_vehicle_found = False
            if self._args.waitForEgo:
                while not ego_vehicle_found and not self._shutdown_requested:
                    vehicles = self.client.get_world().get_actors().filter('vehicle.*')
                    for ego_vehicle in ego_vehicles:
                        ego_vehicle_found = False
                        for vehicle in vehicles:
                            if vehicle.attributes['role_name'] == ego_vehicle.rolename:
                                ego_vehicle_found = True
                                break
                        if not ego_vehicle_found:
                            print("Not all ego vehicles ready. Waiting ... ")
                            time.sleep(1)
                            break

        self.world = self.client.get_world()

        if self._args.sync:
            settings = self.world.get_settings()
            settings.synchronous_mode = True
            settings.fixed_delta_seconds = 1.0 / self.frame_rate
            self.world.apply_settings(settings)

        CarlaDataProvider.set_client(self.client)
        CarlaDataProvider.set_world(self.world)
        CarlaDataProvider.set_traffic_manager_port(int(self._args.trafficManagerPort))

        # Wait for the world to be ready
        if CarlaDataProvider.is_sync_mode():
            self.world.tick()
        else:
            self.world.wait_for_tick()
        if CarlaDataProvider.get_map().name != town and CarlaDataProvider.get_map().name != "OpenDriveMap":
            print("The CARLA server uses the wrong map: {}".format(CarlaDataProvider.get_map().name))
            print("This scenario requires to use map: {}".format(town))
            return False

        return True

    def _load_and_run_scenario(self, config):
        """
        Load and run the scenario given by config
        """
        result = False
        if not self._load_and_wait_for_world(config.town, config.ego_vehicles):
            self._cleanup()
            return False

        if self._args.agent:
            agent_class_name = self.module_agent.__name__.title().replace('_', '')
            try:
                self.agent_instance = getattr(self.module_agent, agent_class_name)(self._args.agentConfig)
                config.agent = self.agent_instance
            except Exception as e:          # pylint: disable=broad-except
                traceback.print_exc()
                print("Could not setup required agent due to {}".format(e))
                self._cleanup()
                return False

        # Prepare scenario
        print("Preparing scenario: " + config.name)
        try:
            self._prepare_ego_vehicles(config.ego_vehicles)
            if self._args.openscenario:
                scenario = OpenScenario(world=self.world,
                                        ego_vehicles=self.ego_vehicles,
                                        config=config,
                                        config_file=self._args.openscenario,
                                        timeout=100000)
            elif self._args.route:
                scenario = RouteScenario(world=self.world,
                                         config=config,
                                         debug_mode=self._args.debug)
            else:
                scenario_class = self._get_scenario_class_or_fail(config.type)
                scenario = scenario_class(self.world,
                                          self.ego_vehicles,
                                          config,
                                          self._args.randomize,
                                          self._args.debug)
        except Exception as exception:                  # pylint: disable=broad-except
            print("The scenario cannot be loaded")
            traceback.print_exc()
            print(exception)
            self._cleanup()
            return False

        try:
            if self._args.record:
                recorder_name = "{}/{}/{}.log".format(
                    os.getenv('SCENARIO_RUNNER_ROOT', "./"), self._args.record, config.name)
                self.client.start_recorder(recorder_name, True)

            # Load scenario and run it
            self.manager.load_scenario(scenario, self.agent_instance)
            self.manager.run_scenario()

            # Provide outputs if required
            self._analyze_scenario(config)

            # Remove all actors, stop the recorder and save all criterias (if needed)
            scenario.remove_all_actors()
            if self._args.record:
                self.client.stop_recorder()
                self._record_criteria(self.manager.scenario.get_criteria(), recorder_name)

            result = True

        except Exception as e:              # pylint: disable=broad-except
            traceback.print_exc()
            print(e)
            result = False

        self._cleanup()
        return result

    def _run_scenarios(self):
        """
        Run conventional scenarios (e.g. implemented using the Python API of ScenarioRunner)
        """
        result = False

        # Load the scenario configurations provided in the config file
        scenario_configurations = ScenarioConfigurationParser.parse_scenario_configuration(
            self._args.scenario,
            self._args.configFile)
        if not scenario_configurations:
            print("Configuration for scenario {} cannot be found!".format(self._args.scenario))
            return result

        # Execute each configuration
        for config in scenario_configurations:
            for _ in range(self._args.repetitions):
                result = self._load_and_run_scenario(config)

            self._cleanup()
        return result

    def _run_route(self):
        """
        Run the route scenario
        """
        result = False

        if self._args.route:
            routes = self._args.route[0]
            scenario_file = self._args.route[1]
            single_route = None
            if len(self._args.route) > 2:
                single_route = self._args.route[2]

        # retrieve routes
        route_configurations = RouteParser.parse_routes_file(routes, scenario_file, single_route)

        for config in route_configurations:
            for _ in range(self._args.repetitions):
                result = self._load_and_run_scenario(config)

                self._cleanup()
        return result

    def _run_openscenario(self):
        """
        Run a scenario based on OpenSCENARIO
        """

        # Load the scenario configurations provided in the config file
        if not os.path.isfile(self._args.openscenario):
            print("File does not exist")
            self._cleanup()
            return False

        config = OpenScenarioConfiguration(self._args.openscenario, self.client)

        result = self._load_and_run_scenario(config)
        self._cleanup()
        return result

    def run(self):
        """
        Run all scenarios according to provided commandline args
        """
        result = True
        if self._args.openscenario:
            result = self._run_openscenario()
        elif self._args.route:
            result = self._run_route()
        else:
            result = self._run_scenarios()

        print("No more scenarios .... Exiting")
        return result


def main():
    """
    main function
    """
    description = ("CARLA Scenario Runner: Setup, Run and Evaluate scenarios using CARLA\n"
                   "Current version: " + VERSION)

    # pylint: disable=line-too-long
    parser = argparse.ArgumentParser(description=description,
                                     formatter_class=RawTextHelpFormatter)
    parser.add_argument('-v', '--version', action='version', version='%(prog)s ' + VERSION)
    parser.add_argument('--host', default='127.0.0.1',
                        help='IP of the host server (default: localhost)')
    parser.add_argument('--port', default='2000',
                        help='TCP port to listen to (default: 2000)')
<<<<<<< HEAD
    parser.add_argument('--timeout', default="10.0",
                        help='Set the CARLA client timeout value in seconds')
=======
    parser.add_argument('--trafficManagerPort', default='8000',
                        help='Port to use for the TrafficManager (default: 8000)')
>>>>>>> 977f06bd
    parser.add_argument('--sync', action='store_true',
                        help='Forces the simulation to run synchronously')
    parser.add_argument('--list', action="store_true", help='List all supported scenarios and exit')

    parser.add_argument(
        '--scenario', help='Name of the scenario to be executed. Use the preposition \'group:\' to run all scenarios of one class, e.g. ControlLoss or FollowLeadingVehicle')
    parser.add_argument('--openscenario', help='Provide an OpenSCENARIO definition')
    parser.add_argument(
        '--route', help='Run a route as a scenario (input: (route_file,scenario_file,[route id]))', nargs='+', type=str)

    parser.add_argument(
        '--agent', help="Agent used to execute the scenario. Currently only compatible with route-based scenarios.")
    parser.add_argument('--agentConfig', type=str, help="Path to Agent's configuration file", default="")

    parser.add_argument('--output', action="store_true", help='Provide results on stdout')
    parser.add_argument('--file', action="store_true", help='Write results into a txt file')
    parser.add_argument('--junit', action="store_true", help='Write results into a junit file')
    parser.add_argument('--outputDir', default='', help='Directory for output files (default: this directory)')

    parser.add_argument('--configFile', default='', help='Provide an additional scenario configuration file (*.xml)')
    parser.add_argument('--additionalScenario', default='', help='Provide additional scenario implementations (*.py)')

    parser.add_argument('--debug', action="store_true", help='Run with debug output')
    parser.add_argument('--reloadWorld', action="store_true",
                        help='Reload the CARLA world before starting a scenario (default=True)')
    parser.add_argument('--record', type=str, default='',
                        help='Path were the files will be saved, relative to SCENARIO_RUNNER_ROOT.\nActivates the CARLA recording feature and saves to file all the criteria information.')
    parser.add_argument('--randomize', action="store_true", help='Scenario parameters are randomized')
    parser.add_argument('--repetitions', default=1, type=int, help='Number of scenario executions')
    parser.add_argument('--waitForEgo', action="store_true", help='Connect the scenario to an existing ego vehicle')

    arguments = parser.parse_args()
    # pylint: enable=line-too-long

    if arguments.list:
        print("Currently the following scenarios are supported:")
        print(*ScenarioConfigurationParser.get_list_of_scenarios(arguments.configFile), sep='\n')
        return 1

    if not arguments.scenario and not arguments.openscenario and not arguments.route:
        print("Please specify either a scenario or use the route mode\n\n")
        parser.print_help(sys.stdout)
        return 1

    if arguments.route and (arguments.openscenario or arguments.scenario):
        print("The route mode cannot be used together with a scenario (incl. OpenSCENARIO)'\n\n")
        parser.print_help(sys.stdout)
        return 1

    if arguments.agent and (arguments.openscenario or arguments.scenario):
        print("Agents are currently only compatible with route scenarios'\n\n")
        parser.print_help(sys.stdout)
        return 1

    if arguments.route:
        arguments.reloadWorld = True

    if arguments.agent:
        arguments.sync = True

    scenario_runner = None
    result = True
    try:
        scenario_runner = ScenarioRunner(arguments)
        result = scenario_runner.run()

    finally:
        if scenario_runner is not None:
            scenario_runner.destroy()
            del scenario_runner
    return not result


if __name__ == "__main__":
    sys.exit(main())<|MERGE_RESOLUTION|>--- conflicted
+++ resolved
@@ -505,13 +505,10 @@
                         help='IP of the host server (default: localhost)')
     parser.add_argument('--port', default='2000',
                         help='TCP port to listen to (default: 2000)')
-<<<<<<< HEAD
     parser.add_argument('--timeout', default="10.0",
                         help='Set the CARLA client timeout value in seconds')
-=======
     parser.add_argument('--trafficManagerPort', default='8000',
                         help='Port to use for the TrafficManager (default: 8000)')
->>>>>>> 977f06bd
     parser.add_argument('--sync', action='store_true',
                         help='Forces the simulation to run synchronously')
     parser.add_argument('--list', action="store_true", help='List all supported scenarios and exit')
