--- conflicted
+++ resolved
@@ -119,17 +119,6 @@
          </scenario>
       </scenarios>
    </route>
-<<<<<<< HEAD
-   <route id="7" town="Town04"> <!-- YieldToEmergencyVehicle, old towns -->
-      <waypoints>
-         <position x="-350" y="26.5" z="0.0" />
-         <position x="120" y="26.5" z="1.0" />
-      </waypoints>
-      <scenarios>
-         <scenario name="YieldToEmergencyVehicle_1" type="YieldToEmergencyVehicle">
-            <trigger_point x="-320" y="26.5" z="0.0" yaw="0"/>
-            <emergency_vehicle_distance value="45" />
-=======
    <route id="7" town="TrainingMap"> <!-- ParkingCutIn, new town -->
       <weathers>
          <weather route_percentage="0" cloudiness="70" precipitation="0" precipitation_deposits="10" sun_altitude_angle="70"/>
@@ -164,7 +153,18 @@
             <end_actor_flow x="15.50" y="35.0" z="0.2"/>
             <flow_speed value="10"/>
             <source_dist_interval from="10" to="25"/>
->>>>>>> 26f6f7c0
+         </scenario>
+      </scenarios>
+   </route>
+   <route id="9" town="Town04"> <!-- YieldToEmergencyVehicle, old towns -->
+      <waypoints>
+         <position x="-350" y="26.5" z="0.0" />
+         <position x="120" y="26.5" z="1.0" />
+      </waypoints>
+      <scenarios>
+         <scenario name="YieldToEmergencyVehicle_1" type="YieldToEmergencyVehicle">
+            <trigger_point x="-320" y="26.5" z="0.0" yaw="0"/>
+            <emergency_vehicle_distance value="45" />
          </scenario>
       </scenarios>
    </route>
