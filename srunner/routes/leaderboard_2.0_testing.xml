--- conflicted
+++ resolved
@@ -53,14 +53,7 @@
          </scenario>
       </scenarios>
    </route>
-<<<<<<< HEAD
-   <route id="3" town="TrainingMap"> <!-- VehicleOpensDoor, new town -->
-      <weathers>
-         <weather route_percentage="0" cloudiness="0" precipitation="0" precipitation_deposits="0" sun_altitude_angle="-10"/>
-      </weathers>
-=======
    <route id="3" town="TrainingMap"> <!-- VehicleOpensDoor, new town, opposite lane -->
->>>>>>> da308d87
       <waypoints>
          <position x="2822.7" y="4256.7" z="360" />
          <position x="2782.9" y="4497.9" z="363" />
@@ -91,29 +84,12 @@
          </scenario>
       </scenarios>
    </route>
-<<<<<<< HEAD
-   <route id="6" town="TrainingMap"> <!-- HighwayCutIn (High Speed), new town -->
-=======
    <route id="5" town="TrainingMap"> <!-- AccidentTwoWay, new town -->
->>>>>>> da308d87
       <weathers>
          <weather route_percentage="0" cloudiness="50" precipitation="0" precipitation_deposits="20" sun_altitude_angle="40"/>
          <weather route_percentage="100" cloudiness="90" precipitation="0" precipitation_deposits="80" sun_altitude_angle="70"/>
       </weathers>
       <waypoints>
-<<<<<<< HEAD
-         <position x="2571.9" y="3117.2" z="358" />
-         <position x="3231.0" y="3115.9" z="367" />
-      </waypoints>
-      <scenarios>
-         <scenario name="HighwayCutIn_1" type="HighwayCutInRoute">
-            <trigger_point x="2646.2" y="3117.0" z="358" yaw="0"/>
-            <other_actor_location x="2699.6" y="3156.8" z="365"/>
-         </scenario>
-      </scenarios>
-   </route>
-  
-=======
          <position x="2534.5" y="1444.3" z="355" />
          <position x="2388.6" y="1095.3" z="350" />
          <position x="2389.1" y="599.1" z="338" />
@@ -127,5 +103,20 @@
          </scenario>
       </scenarios>
    </route>
->>>>>>> da308d87
+   <route id="6" town="TrainingMap"> <!-- HighwayCutIn (High Speed), new town -->
+      <weathers>
+         <weather route_percentage="0" cloudiness="50" precipitation="0" precipitation_deposits="20" sun_altitude_angle="40"/>
+         <weather route_percentage="100" cloudiness="90" precipitation="0" precipitation_deposits="80" sun_altitude_angle="70"/>
+      </weathers>
+      <waypoints>
+         <position x="2571.9" y="3117.2" z="358" />
+         <position x="3231.0" y="3115.9" z="367" />
+      </waypoints>
+      <scenarios>
+         <scenario name="HighwayCutIn_1" type="HighwayCutInRoute">
+            <trigger_point x="2646.2" y="3117.0" z="358" yaw="0"/>
+            <other_actor_location x="2699.6" y="3156.8" z="365"/>
+         </scenario>
+      </scenarios>
+   </route>
 </routes>