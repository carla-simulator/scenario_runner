--- conflicted
+++ resolved
@@ -284,13 +284,6 @@
         self._sensors_list = []
 
         # We need enumerate here, otherwise the actors are not properly removed
-        for i, _ in enumerate(self._sensors_list):
-            if self._sensors_list[i] is not None:
-                self._sensors_list[i].stop()
-                self._sensors_list[i].destroy()
-                self._sensors_list[i] = None
-        self._sensors_list = []
-
         for i, _ in enumerate(self.actors):
             if self.actors[i] is not None:
                 self.actors[i].destroy()
@@ -300,10 +293,6 @@
         CarlaActorPool.cleanup()
         CarlaDataProvider.cleanup()
 
-<<<<<<< HEAD
-=======
-
->>>>>>> dfbf4953
         if ego and self.ego_vehicle is not None:
             self.ego_vehicle.destroy()
             self.ego_vehicle = None
@@ -517,14 +506,9 @@
         blackboard = py_trees.blackboard.Blackboard()
         blackboard.set('master_scenario_command', 'scenarios_running')
 
-<<<<<<< HEAD
         cls = master_scenario_translation[kind]
         return cls(self.world, self.ego_vehicle, master_scenario_configuration,
-                   timeout=timeout, debug_mode=self.debug > 0)
-=======
-        return MasterScenario(self.world, self.ego_vehicle, master_scenario_configuration,
-                              timeout=timeout, debug_mode=self.debug>1)
->>>>>>> dfbf4953
+                   timeout=timeout, debug_mode=self.debug > 1)
 
     def build_background_scenario(self, cfg, town_name, traffic_jam_checker=True, timeout=300):
         if cfg is None:
@@ -547,14 +531,13 @@
             autopilot = True
             random = True
 
-<<<<<<< HEAD
             actor_configuration_instance = ActorConfigurationData(model, transform, autopilot,
                                                                   random, amount)
             scenario_configuration.other_actors = [actor_configuration_instance]
 
             return BackgroundActivity(self.world, self.ego_vehicle, scenario_configuration,
                                       traffic_jam_checker=traffic_jam_checker,
-                                      timeout=timeout, debug_mode=self.debug > 0)
+                                      timeout=timeout, debug_mode=self.debug > 1)
 
         res = []
         for model, amount in town_cfg.items():
@@ -563,10 +546,6 @@
                 res.append(scenario)
 
         return res
-=======
-        return BackgroundActivity(self.world, self.ego_vehicle, scenario_configuration,
-                                  timeout=timeout, debug_mode=self.debug>1)
->>>>>>> dfbf4953
 
     def build_trafficlight_scenario(self, town_name, timeout=300):
         scenario_configuration = ScenarioConfiguration()
@@ -673,7 +652,6 @@
             if self.spectator_camera:
                 spectator = self.world.get_spectator()
                 ego_trans = self.ego_vehicle.get_transform()
-<<<<<<< HEAD
 
                 x_shift, z_shift = 0, 0
                 if self.spectator_camera == 'behind':
@@ -697,10 +675,6 @@
                                                 z=z_shift)
                 transform = carla.Transform(ego_trans.location + location_shift, rotation)
                 spectator.set_transform(transform)
-=======
-                spectator.set_transform(carla.Transform(ego_trans.location + carla.Location(z=50),
-                                                        carla.Rotation(pitch=-90)))
->>>>>>> dfbf4953
 
             if self.route_visible:
                 turn_positions_and_labels = clean_route(trajectory)
@@ -737,7 +711,6 @@
                     self.list_scenarios[i].remove_all_actors()
                     self.list_scenarios[i] = None
             self.list_scenarios[:] = [scenario for scenario in self.list_scenarios if scenario]
-
 
         # Route finished set for the background scenario to also finish
         blackboard = py_trees.blackboard.Blackboard()
@@ -1131,7 +1104,6 @@
                                                           _route_description['town_name'],
                                                           timeout=route_timeout)
 
-<<<<<<< HEAD
         traffic_jam_checker = experiment_cfg.get('traffic_jam_checker', True)
         self.background_scenarios = self.build_background_scenario(experiment_cfg.get('background_activity'),
                                                                    _route_description['town_name'],
@@ -1143,13 +1115,6 @@
             self.traffic_light_scenario = self.build_trafficlight_scenario(_route_description['town_name'],
                                                                            timeout=route_timeout)
             self.list_scenarios.append(self.traffic_light_scenario)
-=======
-        self.background_scenario = self.build_background_scenario(_route_description['town_name'],
-                                                                  timeout=route_timeout)
-        
-        self.traffic_light_scenario = self.build_trafficlight_scenario(_route_description['town_name'],
-                                                                  timeout=route_timeout)
->>>>>>> dfbf4953
 
         # build the instance based on the parsed definitions.
         if self.debug > 0:
@@ -1244,17 +1209,10 @@
                 # If something goes wrong, still take the current score, and continue
                 try:
                     self._current_route_broke = False
-<<<<<<< HEAD
                     self.load_environment_and_run(args, experiment_cfg, route_description)
                 except Exception:
                     logging.error("Exception running agent: {}".format(traceback.format_exc()))
                     if self._system_error:
-=======
-                    self.load_environment_and_run(args, world_annotations, route_description)
-                except Exception as e:
-                    if self._system_error or not self.agent_instance:
-                        print(e)
->>>>>>> dfbf4953
                         sys.exit(-1)
                     self._current_route_broke = True
 
@@ -1340,14 +1298,8 @@
         challenge_evaluator = ChallengeEvaluator(ARGUMENTS)
         challenge_evaluator.run(ARGUMENTS)
     except Exception as e:
-<<<<<<< HEAD
-        if ARGUMENTS.show_to_participant:
-            logging.error('Exception during evaluation: {}'.format(traceback.format_exc()))
-        challenge_evaluator.report_challenge_statistics(ARGUMENTS.filename, ARGUMENTS.show_to_participant)
-=======
-        print(e)
-        if challenge_evaluator:
+        logging.error('Exception during evaluation: {}'.format(traceback.format_exc()))
+        if challenge_evaluator is not None:
             challenge_evaluator.report_challenge_statistics(ARGUMENTS.filename, ARGUMENTS.show_to_participant)
->>>>>>> dfbf4953
     finally:
         del challenge_evaluator