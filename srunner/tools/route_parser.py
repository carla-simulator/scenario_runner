#!/usr/bin/env python

# This work is licensed under the terms of the MIT license.
# For a copy, see <https://opensource.org/licenses/MIT>.

"""
Module used to parse all the route and scenario configuration parameters.
"""

import json
import math
import xml.etree.ElementTree as ET

import carla
from agents.navigation.local_planner import RoadOption
from srunner.scenarioconfigs.route_scenario_configuration import RouteScenarioConfiguration
from srunner.scenarioconfigs.scenario_configuration import ScenarioConfiguration, ActorConfigurationData

# TODO  check this threshold, it could be a bit larger but not so large that we cluster scenarios.
TRIGGER_THRESHOLD = 2.0  # Threshold to say if a trigger position is new or repeated, works for matching positions
TRIGGER_ANGLE_THRESHOLD = 10  # Threshold to say if two angles can be considering matching when matching transforms.


def convert_dict_to_transform(dictionary):
    """Convert a JSON dict to a CARLA transform"""
    return carla.Transform(
        carla.Location(float(dictionary['x']), float(dictionary['y']), float(dictionary['z'])),
        carla.Rotation(roll=0.0, pitch=0.0, yaw=float(dictionary['yaw']))
    )

class RouteParser(object):

    """
    Pure static class used to parse all the route and scenario configuration parameters.
    """

    @staticmethod
    def parse_scenario_file_to_dict(scenario_file):
        """
        Parses and returns the scenario file into a dictionary
        :param scenario_file: the filename for the scenario file
        :return:
        """

        with open(scenario_file, 'r', encoding='utf-8') as f:
            scenario_dict = json.loads(f.read())

        final_dict = {}

        for town_dict in scenario_dict['available_scenarios']:
            final_dict.update(town_dict)

        return final_dict  # the file has a current maps name that is an one element vec

    @staticmethod
    def parse_routes_file(route_filename, scenario_file, single_route=None):
        """
        Returns a list of route configuration elements.
        :param route_filename: the path to a set of routes.
        :param single_route: If set, only this route shall be returned
        :return: List of dicts containing the waypoints, id and town of the routes
        """

        list_route_descriptions = []
        tree = ET.parse(route_filename)
        for route in tree.iter("route"):

            route_id = route.attrib['id']
            if single_route and route_id != single_route:
                continue

            new_config = RouteScenarioConfiguration()
            new_config.town = route.attrib['town']
            new_config.name = "RouteScenario_{}".format(route_id)
            new_config.weather = RouteParser.parse_weather(route)
            new_config.scenario_file = scenario_file

            waypoint_list = []  # the list of waypoints that can be found on this route
            for waypoint in route.iter('waypoint'):
                waypoint_list.append(carla.Location(x=float(waypoint.attrib['x']),
                                                    y=float(waypoint.attrib['y']),
                                                    z=float(waypoint.attrib['z'])))

            new_config.trajectory = waypoint_list

            list_route_descriptions.append(new_config)

        return list_route_descriptions

    @staticmethod
    def parse_weather(route):
        """
        Returns a carla.WeatherParameters with the corresponding weather for that route. If the route
        has no weather attribute, the default one is triggered.
        """

        route_weather = route.find("weather")
        if route_weather is None:

            weather = carla.WeatherParameters(sun_altitude_angle=70)

        else:
            weather = carla.WeatherParameters()
            for weather_attrib in route.iter("weather"):

                if 'cloudiness' in weather_attrib.attrib:
                    weather.cloudiness = float(weather_attrib.attrib['cloudiness'])
                if 'precipitation' in weather_attrib.attrib:
                    weather.precipitation = float(weather_attrib.attrib['precipitation'])
                if 'precipitation_deposits' in weather_attrib.attrib:
                    weather.precipitation_deposits = float(weather_attrib.attrib['precipitation_deposits'])
                if 'wind_intensity' in weather_attrib.attrib:
                    weather.wind_intensity = float(weather_attrib.attrib['wind_intensity'])
                if 'sun_azimuth_angle' in weather_attrib.attrib:
                    weather.sun_azimuth_angle = float(weather_attrib.attrib['sun_azimuth_angle'])
                if 'sun_altitude_angle' in weather_attrib.attrib:
                    weather.sun_altitude_angle = float(weather_attrib.attrib['sun_altitude_angle'])
                if 'wetness' in weather_attrib.attrib:
                    weather.wetness = float(weather_attrib.attrib['wetness'])
                if 'fog_distance' in weather_attrib.attrib:
                    weather.fog_distance = float(weather_attrib.attrib['fog_distance'])
                if 'fog_density' in weather_attrib.attrib:
                    weather.fog_density = float(weather_attrib.attrib['fog_density'])
                if 'scattering_intensity' in weather_attrib.attrib:
                    weather.scattering_intensity = float(weather_attrib.attrib['scattering_intensity'])
                if 'scattering_intensity' in weather_attrib.attrib:
                    weather.scattering_intensity = float(weather_attrib.attrib['scattering_intensity'])
                if 'mie_scattering_scale' in weather_attrib.attrib:
                    weather.mie_scattering_scale = float(weather_attrib.attrib['mie_scattering_scale'])
                if 'rayleigh_scattering_scale' in weather_attrib.attrib:
                    weather.rayleigh_scattering_scale = float(weather_attrib.attrib['rayleigh_scattering_scale'])

        return weather

    @staticmethod
    def get_trigger_position(scenario_trigger, existing_triggers):
        """
        Check if this trigger position already exists or if it is a new one.
        :param scenario_trigger: position to be checked
        :param existing_triggers: list with all the already found position
        :return: 
        """
        for trigger in existing_triggers:
            dx = trigger.location.x - scenario_trigger.location.x
            dy = trigger.location.y - scenario_trigger.location.y
            distance = math.sqrt(dx * dx + dy * dy)

            dyaw = (trigger.rotation.yaw - scenario_trigger.rotation.yaw) % 360
            if distance < TRIGGER_THRESHOLD \
                    and (dyaw < TRIGGER_ANGLE_THRESHOLD or dyaw > (360 - TRIGGER_ANGLE_THRESHOLD)):
                return trigger

        return None

    @staticmethod
    def match_trigger_to_route(trigger_transform, route):
        """
        Check if the scenario is affecting the route.
        This is true if the trigger position is very close to any route point
        """
        def is_trigger_close(trigger_transform, route_transform):
            """Check if the two transforms are similar"""
            dx = trigger_transform.location.x - route_transform.location.x
            dy = trigger_transform.location.y - route_transform.location.y
            dz = trigger_transform.location.z - route_transform.location.z
            dpos = math.sqrt(dx * dx + dy * dy + dz * dz)

            dyaw = (float(trigger_transform.rotation.yaw) - route_transform.rotation.yaw) % 360

            return dpos < TRIGGER_THRESHOLD \
                and (dyaw < TRIGGER_ANGLE_THRESHOLD or dyaw > (360 - TRIGGER_ANGLE_THRESHOLD))

        for position, [route_transform, _] in enumerate(route):
            if is_trigger_close(trigger_transform, route_transform):
                return position

        return None

    @staticmethod
    def get_scenario_subtype(scenario, route):
        """
        Some scenarios have subtypes depending on the route trajectory (such as at intersections).
        This might also return None if there isn't a valid subtype is not valid. As an example,
        SignalizedJunctionLeftTurn needs the route to turn, and if this isn't the case, the scenario is invalid.
        This is currently only used for validity purposes.

        :param scenario: the scenario name
        :param route: route starting at the triggering point of the scenario
        :return: tag representing this subtype
        """

        def is_junction_option(option):
            """Whether or not an option is part of a junction"""
            if option in (RoadOption.LANEFOLLOW, RoadOption.CHANGELANELEFT, RoadOption.CHANGELANERIGHT):
                return False
            return True

        subtype = None

        if scenario == 'Scenario4':  # Only if the route turns
            for _, option in route:
                if is_junction_option(option):
                    if option == RoadOption.LEFT:
                        subtype = 'S4left'
                    elif option == RoadOption.RIGHT:
                        subtype = 'S4right'
                    else:
                        subtype = None
                    break  # Avoid checking all of them
                subtype = None

        if scenario == 'Scenario7':
<<<<<<< HEAD
            for tuple_wp_turn in trajectory[match_position:]:
                if check_this_waypoint(tuple_wp_turn):
                    if RoadOption.STRAIGHT == tuple_wp_turn[1]:
=======
            for _, option in route:
                if is_junction_option(option):
                    if RoadOption.STRAIGHT == option:
>>>>>>> 4345e9dd
                        subtype = 'S7opposite'
                    break
        elif scenario == 'Scenario8':  # Only if the route turns left
            for _, option in route:
                if is_junction_option(option):
                    if option == RoadOption.LEFT:
                        subtype = 'S8left'
                    break
        elif scenario == 'Scenario9':  # Only if the route turns right
            for _, option in route:
                if is_junction_option(option):
                    if option == RoadOption.RIGHT:
                        subtype = 'S9right'
                    break
        else:
            subtype = 'valid'

        return subtype

    @staticmethod
    def scan_route_for_scenarios(route_name, trajectory, world_annotations):
        """
        Filters all the scenarios that are affecting the route.
        Returns a dictionary where each item is a list of all the scenarios that are close to each other
        """
        possible_scenarios = {}
        import pprint
        pp = pprint.PrettyPrinter(indent=4)

        for town_name in world_annotations.keys():
            if town_name != route_name:
                continue

            town_scenarios = world_annotations[town_name]
            for scenario_data in town_scenarios:

                if "scenario_type" not in scenario_data:
                    break
                scenario_name = scenario_data["scenario_type"]

                for scenario in scenario_data["available_event_configurations"]:
                    # Get the trigger point of the scenario
                    trigger_point = convert_dict_to_transform(scenario.pop('transform'))

                    # Check if the route passes through the scenario
                    match_position = RouteParser.match_trigger_to_route(trigger_point, trajectory)
                    if match_position is None:
                        continue

                    # Check the route has the correct topology
                    subtype = RouteParser.get_scenario_subtype(scenario_name, trajectory[match_position:])
                    if subtype is None:
                        continue

                    # Parse the scenario data
                    scenario_config = ScenarioConfiguration()
                    scenario_config.type = scenario_name
                    scenario_config.subtype = subtype
                    scenario_config.trigger_points = [trigger_point]
                    for other in scenario.pop('other_actors', list()):
                        scenario_config.other_actors.append(ActorConfigurationData.parse_from_dict(other, 'scenario'))
                    scenario_config.other_parameters.update(scenario)

                    # Check if its location overlaps with other scenarios
                    existing_trigger = RouteParser.get_trigger_position(trigger_point, possible_scenarios.keys())
                    if existing_trigger:
                        possible_scenarios[existing_trigger].append(scenario_config)
                    else:
                        possible_scenarios.update({trigger_point: [scenario_config]})

        return possible_scenarios<|MERGE_RESOLUTION|>--- conflicted
+++ resolved
@@ -179,9 +179,10 @@
     @staticmethod
     def get_scenario_subtype(scenario, route):
         """
-        Some scenarios have subtypes depending on the route trajectory (such as at intersections).
-        This might also return None if there isn't a valid subtype is not valid. As an example,
-        SignalizedJunctionLeftTurn needs the route to turn, and if this isn't the case, the scenario is invalid.
+        Some scenarios have subtypes depending on the route trajectory,
+        even being invalid if there isn't a valid one. As an example,
+        some scenarios need the route to turn in a specific direction,
+        and if this isn't the case, the scenario should not be considered valid.
         This is currently only used for validity purposes.
 
         :param scenario: the scenario name
@@ -210,15 +211,9 @@
                 subtype = None
 
         if scenario == 'Scenario7':
-<<<<<<< HEAD
-            for tuple_wp_turn in trajectory[match_position:]:
-                if check_this_waypoint(tuple_wp_turn):
-                    if RoadOption.STRAIGHT == tuple_wp_turn[1]:
-=======
             for _, option in route:
                 if is_junction_option(option):
                     if RoadOption.STRAIGHT == option:
->>>>>>> 4345e9dd
                         subtype = 'S7opposite'
                     break
         elif scenario == 'Scenario8':  # Only if the route turns left
