--- conflicted
+++ resolved
@@ -55,11 +55,8 @@
                                                                                OSCStartEndCondition,
                                                                                TriggerAcceleration,
                                                                                RelativeVelocityToOtherActor,
-<<<<<<< HEAD
-                                                                               TimeOfDayComparison)
-=======
+                                                                               TimeOfDayComparison,
                                                                                TriggerVelocity)
->>>>>>> 0441000e
 from srunner.scenariomanager.timer import TimeOut, SimulationTimeCondition
 from srunner.tools.py_trees_port import oneshot_behavior
 
