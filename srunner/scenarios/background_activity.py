#!/usr/bin/env python

#
# This work is licensed under the terms of the MIT license.
# For a copy, see <https://opensource.org/licenses/MIT>.

"""
Scenario spawning elements to make the town dynamic and interesting
"""

import math
from collections import OrderedDict
import py_trees

import carla

from srunner.scenariomanager.carla_data_provider import CarlaDataProvider
from srunner.scenariomanager.scenarioatomics.atomic_behaviors import AtomicBehavior
from srunner.scenarios.basic_scenario import BasicScenario
from srunner.tools.scenario_helper import get_same_dir_lanes, get_opposite_dir_lanes

JUNCTION_ENTRY = 'entry'
JUNCTION_MIDDLE = 'middle'
JUNCTION_EXIT = 'exit'
JUNCTION_ROAD = 'road'

EGO_JUNCTION = 'junction'
EGO_ROAD = 'road'

def get_lane_key(waypoint):
    """Returns a key corresponding to the waypoint lane. Equivalent to a 'Lane'
    object and used to compare waypoint lanes"""
    return '' if waypoint is None else get_road_key(waypoint) + '*' + str(waypoint.lane_id)


def get_road_key(waypoint):
    """Returns a key corresponding to the waypoint road. Equivalent to a 'Road'
    object and used to compare waypoint roads"""
    return '' if waypoint is None else str(waypoint.road_id)

def is_lane_at_road(lane_key, road_key):
    """Returns whther or not a lane is part of a road"""
    return lane_key.startswith(road_key)

# Debug variables
DEBUG_ROAD = 'road'
DEBUG_OPPOSITE = 'opposite'
DEBUG_JUNCTION = 'junction'
DEBUG_ENTRY = 'entry'
DEBUG_EXIT = 'exit'
DEBUG_CONNECT = 'connect'

DEBUG_SMALL = 'small'
DEBUG_MEDIUM = 'medium'
DEBUG_LARGE = 'large'

DEBUG_COLORS = {
    DEBUG_ROAD: carla.Color(0, 0, 255),      # Blue
    DEBUG_OPPOSITE: carla.Color(255, 0, 0),  # Red
    DEBUG_JUNCTION: carla.Color(0, 0, 0),    # Black
    DEBUG_ENTRY: carla.Color(255, 255, 0),   # Yellow
    DEBUG_EXIT: carla.Color(0, 255, 255),    # Teal
    DEBUG_CONNECT: carla.Color(0, 255, 0),   # Green
}

DEBUG_TYPE = {
    DEBUG_SMALL: [0.8, 0.1],
    DEBUG_MEDIUM: [0.5, 0.15],
    DEBUG_LARGE: [0.2, 0.2],
}  # Size, height

def draw_string(world, location, string='', debug_type=DEBUG_ROAD, persistent=False):
    """Utility function to draw debugging strings"""
    v_shift, _ = DEBUG_TYPE.get(DEBUG_SMALL)
    l_shift = carla.Location(z=v_shift)
    color = DEBUG_COLORS.get(debug_type, DEBUG_ROAD)
    life_time = 0.07 if not persistent else 100000
    world.debug.draw_string(location + l_shift, string, False, color, life_time)

def draw_point(world, location, point_type=DEBUG_SMALL, debug_type=DEBUG_ROAD, persistent=False):
    """Utility function to draw debugging points"""
    v_shift, size = DEBUG_TYPE.get(point_type, DEBUG_SMALL)
    l_shift = carla.Location(z=v_shift)
    color = DEBUG_COLORS.get(debug_type, DEBUG_ROAD)
    life_time = 0.07 if not persistent else 100000
    world.debug.draw_point(location + l_shift, size, color, life_time)


class Source(object):

    """
    Source object to store its position and its responsible actors
    """

    def __init__(self, wp, actors, entry_lane_wp='', dist_to_ego=0, active=True):  # pylint: disable=invalid-name
        self.wp = wp  # pylint: disable=invalid-name
        self.actors = actors
        self.active = active

        # For road sources
        self.dist_to_ego = dist_to_ego

        # For junction sources
        self.entry_lane_wp = entry_lane_wp
        self.previous_lane_keys = []  # Source lane and connecting lanes of the previous junction


class Junction(object):

    """
    Junction object. Stores its topology as well as its state, when active
    """

    def __init__(self, junction, junction_id, route_entry_index=None, route_exit_index=None):
        # Topology
        self.junctions = [junction]
        self.id = junction_id  # pylint: disable=invalid-name
        self.route_entry_index = route_entry_index
        self.route_exit_index = route_exit_index
        self.entry_lane_keys = []
        self.exit_lane_keys = []
        self.route_entry_keys = []
        self.route_exit_keys = []
        self.opposite_entry_keys = []
        self.opposite_exit_keys = []
        self.entry_wps = []
        self.exit_wps = []
        self.entry_directions = {'ref': [], 'opposite': [], 'left': [], 'right': []}
        self.exit_directions = {'ref': [], 'opposite': [], 'left': [], 'right': []}

        # State
        self.entry_sources = []
        self.exit_dict = OrderedDict()
        self.actor_dict = OrderedDict()

        # Scenario interactions
        self.scenario_info = {
            'direction': None,
            'remove_entries': False,
            'remove_middle': False,
            'remove_exits': False,
        }
        self.stop_entries = False
        self.inactive_entry_keys = []

    def contains(self, other_junction):
        """Checks whether or not a carla.Junction is part of the class"""
        other_id = other_junction.id
        for junction in self.junctions:
            if other_id == junction.id:
                return True
        return False


class BackgroundActivity(BasicScenario):

    """
    Implementation of a scenario to spawn a set of background actors,
    and to remove traffic jams in background traffic

    This is a single ego vehicle scenario
    """

    def __init__(self, world, ego_vehicle, config, route, debug_mode=False, timeout=0):
        """
        Setup all relevant parameters and create scenario
        """
        self._map = CarlaDataProvider.get_map()
        self.ego_vehicle = ego_vehicle
        self.route = route
        self.config = config
        self.debug = debug_mode
        self.timeout = timeout  # Timeout of scenario in seconds

        super(BackgroundActivity, self).__init__("BackgroundActivity",
                                                 [ego_vehicle],
                                                 config,
                                                 world,
                                                 debug_mode,
                                                 terminate_on_failure=True,
                                                 criteria_enable=True)

    def _create_behavior(self):
        """
        Basic behavior do nothing, i.e. Idle
        """
        # Check if a vehicle is further than X, destroy it if necessary and respawn it
        return BackgroundBehavior(self.ego_vehicle, self.route)

    def _create_test_criteria(self):
        """
        A list of all test criteria will be created that is later used
        in parallel behavior tree.
        """
        return []

    def _initialize_environment(self, world):
        """
        Nothing to do here, avoid settign the weather
        """
        pass

    def __del__(self):
        """
        Remove all actors upon deletion
        """
        pass


class BackgroundBehavior(AtomicBehavior):
    """
    Handles the background activity
    """

<<<<<<< HEAD
    VELOCITY_MULTIPLIER = 2.5  # TODO: Remove it when the map has speed limits

    def __init__(self, ego_actor, route, debug=False, name="BackgroundBehavior"):
=======
    def __init__(self, ego_actor, route, night_mode=False, debug=False, name="BackgroundBehavior"):
>>>>>>> 69c2ef75
        """
        Setup class members
        """
        super(BackgroundBehavior, self).__init__(name)
        self.debug = debug
        self._map = CarlaDataProvider.get_map()
        self._world = CarlaDataProvider.get_world()
        self._tm = CarlaDataProvider.get_client().get_trafficmanager(
            CarlaDataProvider.get_traffic_manager_port())
        self._tm.global_percentage_speed_difference(0.0)

        # Global variables
        self._ego_actor = ego_actor
        self._ego_state = EGO_ROAD
        self._route_index = 0
        self._get_route_data(route)
        self._actors_speed_perc = {}  # Dictionary actor - percentage
        self._all_actors = []

        self._spawn_vertical_shift = 0.2
        self._reuse_dist = 10  # When spawning actors, might reuse actors closer to this distance
        self._spawn_free_radius = 20  # Sources closer to the ego will not spawn actors
        self._fake_junction_ids = []
        self._fake_lane_pair_keys = []

        # Vehicle variables
        self._spawn_dist = 15  # Distance between spawned vehicles [m]

        # Road variables
        self._road_dict = {}  # Dictionary lane key -> actor source
        self._road_checker_index = 0
        self._road_ego_key = ""

        self._road_front_vehicles = 3  # Amount of vehicles in front of the ego
        self._road_back_vehicles = 3  # Amount of vehicles behind the ego
        self._radius_increase_ratio = 3.0  # Meters the radius increases per m/s of the ego

        self._road_num_front_vehicles = self._road_front_vehicles  # Checks the real amount of actors in the front of the ego
        self._road_extra_front_actors = 0  # For cases where we want more space but not more vehicles
        self._road_time_delay = 3

        self._base_min_radius = 0
        self._base_max_radius = 0
        self._min_radius = 0
        self._max_radius = 0
        self._junction_detection_dist = 0
        self._get_road_radius()

        # Junction variables
        self._junctions = []  # List with all the junctions part of the route, in order of appearance
        self._active_junctions = []  # List of all the active junctions

        self._junction_sources_dist = 40  # Distance from the entry sources to the junction [m]
        self._junction_sources_max_actors = 5  # Maximum vehicles alive at the same time per source

        # Opposite lane variables
        self._opposite_actors = []
        self._opposite_sources = []
        self._opposite_route_index = 0

        self._opposite_removal_dist = 30  # Distance at which actors are destroyed
        self._opposite_sources_dist = 60  # Distance from the ego to the opposite sources [m]
        self._opposite_sources_max_actors = 8  # Maximum vehicles alive at the same time per source
        self._opposite_increase_ratio = 3.0  # Meters the radius increases per m/s of the ego
        self._opposite_spawn_dist = self._spawn_dist  # Distance between spawned vehicles [m]

        # Scenario variables:
        self._stopped_road_actors = []  # Actors stopped by a hard break scenario

        self._route_sources_active = True

    def _get_route_data(self, route):
        """Extract the information from the route"""
        self._route = []  # Transform the route into a list of waypoints
        self._accum_dist = []  # Save the total traveled distance for each waypoint
        prev_trans = None
        for trans, _ in route:
            self._route.append(self._map.get_waypoint(trans.location))
            if prev_trans:
                dist = trans.location.distance(prev_trans.location)
                self._accum_dist.append(dist + self._accum_dist[-1])
            else:
                self._accum_dist.append(0)
            prev_trans = trans

        self._route_length = len(route)
        self._route_index = 0
        self._route_buffer = 3

    def _get_road_radius(self):
        """
        Computes the min and max radius of the road behaviorm which will determine the speed of the vehicles.
        Vehicles closer than the min radius maintain full speed, while those further than max radius are
        stopped. Between the two, the velocity decreases linearly"""
        self._base_min_radius = (self._road_num_front_vehicles + self._road_extra_front_actors) * self._spawn_dist
        self._base_max_radius = (self._road_num_front_vehicles + self._road_extra_front_actors + 1) * self._spawn_dist
        self._min_radius = self._base_min_radius
        self._max_radius = self._base_max_radius

    def initialise(self):
        """Creates the background activity actors. Pressuposes that the ego is at a road"""
        self._create_junction_dict()
        ego_wp = self._route[0]
        self._road_ego_key = get_lane_key(ego_wp)
        same_dir_wps = get_same_dir_lanes(ego_wp)

        self._initialise_road_behavior(same_dir_wps)
        self._initialise_opposite_sources()
        self._initialise_road_checker()

    def update(self):
        prev_ego_index = self._route_index

        # Check if the TM destroyed an actor
        if self._route_index > 0: # TODO: This check is due to intialization problem
            self._check_background_actors()

        # Update ego's route position. For robustness, the route point is used for most calculus
        self._update_ego_data()

        # Parameters and scenarios
        self._update_parameters()

        # Update ego state
        if self._ego_state == EGO_JUNCTION:
            self._monitor_ego_junction_exit()
        self._monitor_incoming_junctions()

        # Update_actors
        if self._ego_state == EGO_JUNCTION:
            self._update_junction_actors()
            self._update_junction_sources()
        else:
            self._update_road_actors()
            self._update_road_sources(prev_ego_index)
            self._check_lane_merges(prev_ego_index)
            self._move_opposite_sources(prev_ego_index)
            self._monitor_road_changes(prev_ego_index)
            self._update_opposite_sources()

        # Update non junction sources
        self._update_opposite_actors()

        # Update the speed of all vehicles
        self._set_actors_speed()

        return py_trees.common.Status.RUNNING

    def terminate(self, new_status):
        """Destroy all actors"""
        all_actors = list(self._actors_speed_perc)
        for actor in list(all_actors):
            self._destroy_actor(actor)
        super(BackgroundBehavior, self).terminate(new_status)

    def _check_background_actors(self):
        """Checks if the Traffic Manager has removed a backgroudn actor"""
        alive_ids = [actor.id for actor in self._world.get_actors().filter('vehicle*')]
        for actor in list(self._all_actors):
            if actor.id not in alive_ids:
                self._remove_actor_info(actor)

    ################################
    ##       Junction cache       ##
    ################################

    def _create_junction_dict(self):
        """Extracts the junctions the ego vehicle will pass through."""
        data = self._get_junctions_data()
        fake_data, filtered_data = self._filter_fake_junctions(data)
        self._get_fake_lane_pairs(fake_data)
        route_data = self._join_complex_junctions(filtered_data)
        self._add_junctions_topology(route_data)
        self._junctions = route_data

    def _get_junctions_data(self):
        """Gets all the junctions the ego passes through"""
        junction_data = []
        junction_num = 0
        start_index = 0

        # Ignore the junction the ego spawns at
        for i in range(0, self._route_length - 1):
            if not self._is_junction(self._route[i]):
                start_index = i
                break

        for i in range(start_index, self._route_length - 1):
            next_wp = self._route[i+1]
            prev_junction = junction_data[-1] if len(junction_data) > 0 else None

            # Searching for the junction exit
            if prev_junction and prev_junction.route_exit_index is None:
                if not self._is_junction(next_wp) or next_wp.get_junction().id != junction_id:
                    prev_junction.route_exit_index = i+1

            # Searching for a junction
            elif self._is_junction(next_wp):
                junction_id = next_wp.get_junction().id
                if prev_junction:
                    start_dist = self._accum_dist[i]
                    prev_end_dist = self._accum_dist[prev_junction.route_exit_index]

                # Same junction as the prev one and closer than 2 meters
                if prev_junction and prev_junction.junctions[-1].id == junction_id:
                    start_dist = self._accum_dist[i]
                    prev_end_dist = self._accum_dist[prev_junction.route_exit_index]
                    distance = start_dist - prev_end_dist
                    if distance < 2:
                        prev_junction.junctions.append(next_wp.get_junction())
                        prev_junction.route_exit_index = None
                        continue

                junction_data.append(Junction(next_wp.get_junction(), junction_num, i))
                junction_num += 1

        return junction_data

    def _filter_fake_junctions(self, data):
        """
        Filters fake junctions. As a general note, a fake junction is that where no road lane divide in two.
        However, this might fail for some CARLA maps, so check junctions which have all lanes straight too
        """
        fake_data = []
        filtered_data = []
        threshold = math.radians(15)

        for junction_data in data:
            used_entry_lanes = []
            used_exit_lanes = []
            for junction in junction_data.junctions:
                for entry_wp, exit_wp in junction.get_waypoints(carla.LaneType.Driving):
                    entry_wp = self._get_junction_entry_wp(entry_wp)
                    if not entry_wp:
                        continue
                    if get_lane_key(entry_wp) not in used_entry_lanes:
                        used_entry_lanes.append(get_lane_key(entry_wp))

                    exit_wp = self._get_junction_exit_wp(exit_wp)
                    if not exit_wp:
                        continue
                    if get_lane_key(exit_wp) not in used_exit_lanes:
                        used_exit_lanes.append(get_lane_key(exit_wp))

            if not used_entry_lanes and not used_exit_lanes:
                fake_data.append(junction_data)
                continue

            found_turn = False
            for entry_wp, exit_wp in junction_data.junctions[0].get_waypoints(carla.LaneType.Driving):
                entry_heading = entry_wp.transform.get_forward_vector()
                exit_heading = exit_wp.transform.get_forward_vector()
                dot = entry_heading.x * exit_heading.x + entry_heading.y * exit_heading.y
                if dot < math.cos(threshold):
                    found_turn = True
                    break

            if not found_turn:
                fake_data.append(junction_data)
            else:
                filtered_data.append(junction_data)

        return fake_data, filtered_data

    def _get_complex_junctions(self):
        """
        Function to hardcode the topology of some complex junctions. This is done for the roundabouts,
        as the current API doesn't offer that info as well as others such as the gas station at Town04.
        If there are micro lanes between connected junctions, add them to the fake_lane_keys, connecting
        them when their topology is calculated
        """
        complex_junctions = []
        fake_lane_keys = []

        if 'Town03' in self._map.name:
            # Roundabout, take it all as one
            complex_junctions.append([
                self._map.get_waypoint_xodr(1100, -5, 16.6).get_junction(),
                self._map.get_waypoint_xodr(1624, -5, 25.3).get_junction(),
                self._map.get_waypoint_xodr(1655, -5, 8.3).get_junction(),
                self._map.get_waypoint_xodr(1772, 3, 16.2).get_junction(),
                self._map.get_waypoint_xodr(1206, -5, 5.9).get_junction()])
            fake_lane_keys.extend([
                ['37*-4', '36*-4'], ['36*-4', '37*-4'],
                ['37*-5', '36*-5'], ['36*-5', '37*-5'],
                ['38*-4', '12*-4'], ['12*-4', '38*-4'],
                ['38*-5', '12*-5'], ['12*-5', '38*-5']])

            # Gas station
            complex_junctions.append([
                self._map.get_waypoint_xodr(1031, -1, 11.3).get_junction(),
                self._map.get_waypoint_xodr(100, -1, 18.8).get_junction(),
                self._map.get_waypoint_xodr(1959, -1, 22.7).get_junction()])
            fake_lane_keys.extend([
                ['32*-2', '33*-2'], ['33*-2', '32*-2'],
                ['32*-1', '33*-1'], ['33*-1', '32*-1'],
                ['32*4', '33*4'], ['33*4', '32*4'],
                ['32*5', '33*5'], ['33*5', '32*5']])

        elif 'Town04' in self._map.name:
            # Gas station
            complex_junctions.append([
                self._map.get_waypoint_xodr(518, -1, 8.1).get_junction(),
                self._map.get_waypoint_xodr(886, 1, 10.11).get_junction(),
                self._map.get_waypoint_xodr(467, 1, 25.8).get_junction()])

        self._fake_lane_pair_keys.extend(fake_lane_keys)
        return complex_junctions

    def _join_complex_junctions(self, filtered_data):
        """
        Joins complex junctions into one. This makes it such that all the junctions,
        as well as their connecting lanes, are treated as the same junction
        """
        route_data = []
        prev_index = -1

        # If entering a complex, add all its junctions to the list
        for junction_data in filtered_data:
            junction = junction_data.junctions[0]
            prev_junction = route_data[-1] if len(route_data) > 0 else None
            complex_junctions = self._get_complex_junctions()

            # Get the complex index
            current_index = -1
            for i, complex_junctions in enumerate(complex_junctions):
                complex_ids = [j.id for j in complex_junctions]
                if junction.id in complex_ids:
                    current_index = i
                    break

            if current_index == -1:
                # Outside a complex, add it
                route_data.append(junction_data)

            elif current_index == prev_index:
                # Same complex as the previous junction
                prev_junction.route_exit_index = junction_data.route_exit_index

            else:
                # New complex, add it
                junction_ids = [j.id for j in junction_data.junctions]
                for complex_junction in complex_junctions:
                    if complex_junction.id not in junction_ids:
                        junction_data.junctions.append(complex_junction)

                route_data.append(junction_data)

            prev_index = current_index

        return route_data

    def _get_fake_lane_pairs(self, fake_data):
        """Gets a list of entry-exit lanes of the fake junctions"""
        for fake_junctions_data in fake_data:
            for junction in fake_junctions_data.junctions:
                for entry_wp, exit_wp in junction.get_waypoints(carla.LaneType.Driving):
                    while self._is_junction(entry_wp):
                        entry_wps = entry_wp.previous(0.5)
                        if len(entry_wps) == 0:
                            break  # Stop when there's no prev
                        entry_wp = entry_wps[0]
                    if self._is_junction(entry_wp):
                        continue  # Triggered by the loops break

                    while self._is_junction(exit_wp):
                        exit_wps = exit_wp.next(0.5)
                        if len(exit_wps) == 0:
                            break  # Stop when there's no prev
                        exit_wp = exit_wps[0]
                    if self._is_junction(exit_wp):
                        continue  # Triggered by the loops break

                    self._fake_junction_ids.append(junction.id)
                    self._fake_lane_pair_keys.append([get_lane_key(entry_wp), get_lane_key(exit_wp)])

    def _get_junction_entry_wp(self, entry_wp):
        """For a junction waypoint, returns a waypoint outside of it that entrys into its lane"""
        # Exit the junction
        while self._is_junction(entry_wp):
            entry_wps = entry_wp.previous(0.2)
            if len(entry_wps) == 0:
                return None  # Stop when there's no prev
            entry_wp = entry_wps[0]
        return entry_wp

    def _get_junction_exit_wp(self, exit_wp):
        """For a junction waypoint, returns a waypoint outside of it from which the lane exits the junction"""
        while self._is_junction(exit_wp):
            exit_wps = exit_wp.next(0.2)
            if len(exit_wps) == 0:
                return None  # Stop when there's no prev
            exit_wp = exit_wps[0]
        return exit_wp

    def _get_closest_junction_waypoint(self, waypoint, junction_wps):
        """
        Matches a given wp to another one inside the list.
        This is first done by checking its key, and if this fails, the closest wp is chosen
        """
        # Check the lane keys
        junction_keys = [get_lane_key(waypoint_) for waypoint_ in junction_wps]
        if get_lane_key(waypoint) in junction_keys:
            return waypoint

        # Get the closest one
        closest_dist = float('inf')
        closest_junction_wp = None
        route_location = waypoint.transform.location
        for junction_wp in junction_wps:
            distance = junction_wp.transform.location.distance(route_location)
            if distance < closest_dist:
                closest_dist = distance
                closest_junction_wp = junction_wp

        return closest_junction_wp

    def _is_route_wp_behind_junction_wp(self, route_wp, junction_wp):
        """Checks if an actor is behind the ego. Uses the route transform"""
        route_location = route_wp.transform.location
        junction_transform = junction_wp.transform
        junction_heading = junction_transform.get_forward_vector()
        wps_vec = route_location - junction_transform.location
        if junction_heading.x * wps_vec.x + junction_heading.y * wps_vec.y < - 0.09:  # 85º
            return True
        return False

    def _add_junctions_topology(self, route_data):
        """Gets the entering and exiting lanes of a multijunction"""
        for junction_data in route_data:
            used_entry_lanes = []
            used_exit_lanes = []
            entry_lane_wps = []
            exit_lane_wps = []

            if self.debug:
                print(' --------------------- ')
            for junction in junction_data.junctions:
                for entry_wp, exit_wp in junction.get_waypoints(carla.LaneType.Driving):

                    entry_wp = self._get_junction_entry_wp(entry_wp)
                    if not entry_wp:
                        continue
                    if get_lane_key(entry_wp) not in used_entry_lanes:
                        used_entry_lanes.append(get_lane_key(entry_wp))
                        entry_lane_wps.append(entry_wp)
                        if self.debug:
                            draw_point(self._world, entry_wp.transform.location, DEBUG_SMALL, DEBUG_ENTRY, True)

                    exit_wp = self._get_junction_exit_wp(exit_wp)
                    if not exit_wp:
                        continue
                    if get_lane_key(exit_wp) not in used_exit_lanes:
                        used_exit_lanes.append(get_lane_key(exit_wp))
                        exit_lane_wps.append(exit_wp)
                        if self.debug:
                            draw_point(self._world, exit_wp.transform.location, DEBUG_SMALL, DEBUG_EXIT, True)

            # Check for connecting lanes. This is pretty much for the roundabouts, but some weird geometries
            # make it possible for single junctions to have the same road entering and exiting. Two cases,
            # Lanes that exit one junction and enter another (or viceversa)
            exit_lane_keys = [get_lane_key(wp) for wp in exit_lane_wps]
            entry_lane_keys = [get_lane_key(wp) for wp in entry_lane_wps]
            for wp in list(entry_lane_wps):
                if get_lane_key(wp) in exit_lane_keys:
                    entry_lane_wps.remove(wp)
                    if self.debug:
                        draw_point(self._world, wp.transform.location, DEBUG_SMALL, DEBUG_CONNECT, True)

            for wp in list(exit_lane_wps):
                if get_lane_key(wp) in entry_lane_keys:
                    exit_lane_wps.remove(wp)
                    if self.debug:
                        draw_point(self._world, wp.transform.location, DEBUG_SMALL, DEBUG_CONNECT, True)

            # Lanes with a fake junction in the middle (maps junction exit to fake junction entry and viceversa)
            for entry_key, exit_key in self._fake_lane_pair_keys:
                entry_wp = None
                for wp in entry_lane_wps:
                    if get_lane_key(wp) == exit_key:  # A junction exit is a fake junction entry
                        entry_wp = wp
                        break
                exit_wp = None
                for wp in exit_lane_wps:
                    if get_lane_key(wp) == entry_key:  # A junction entry is a fake junction exit
                        exit_wp = wp
                        break
                if entry_wp and exit_wp:
                    entry_lane_wps.remove(entry_wp)
                    exit_lane_wps.remove(exit_wp)
                    if self.debug:
                        draw_point(self._world, entry_wp.transform.location, DEBUG_SMALL, DEBUG_CONNECT, True)
                        draw_point(self._world, exit_wp.transform.location, DEBUG_SMALL, DEBUG_CONNECT, True)

            junction_data.entry_wps = entry_lane_wps
            junction_data.exit_wps = exit_lane_wps
            junction_data.entry_lane_keys = entry_lane_keys
            junction_data.exit_lane_keys = exit_lane_keys
            for exit_wp in exit_lane_wps:
                junction_data.exit_dict[get_lane_key(exit_wp)] = {
                    'actors': [],
                    'max_actors': 0,
                    'ref_wp': None,
                    'max_distance': 0,
                }

            # Filter the entries and exits that correspond to the route
            route_entry_wp = self._route[junction_data.route_entry_index]

            # Junction entry
            for wp in get_same_dir_lanes(route_entry_wp):
                junction_wp = self._get_closest_junction_waypoint(wp, entry_lane_wps)
                junction_data.route_entry_keys.append(get_lane_key(junction_wp))
            for wp in get_opposite_dir_lanes(route_entry_wp):
                junction_wp = self._get_closest_junction_waypoint(wp, exit_lane_wps)
                junction_data.opposite_exit_keys.append(get_lane_key(junction_wp))

            # Junction exit
            if junction_data.route_exit_index:  # Can be None if route ends at a junction
                route_exit_wp = self._route[junction_data.route_exit_index]
                for wp in get_same_dir_lanes(route_exit_wp):
                    junction_wp = self._get_closest_junction_waypoint(wp, exit_lane_wps)
                    junction_data.route_exit_keys.append(get_lane_key(junction_wp))
                for wp in get_opposite_dir_lanes(route_exit_wp):
                    junction_wp = self._get_closest_junction_waypoint(wp, entry_lane_wps)
                    junction_data.opposite_entry_keys.append(get_lane_key(junction_wp))

            # Add the entry directions of each lane with respect to the route. Used for scenarios 7 to 9
            route_entry_yaw = route_entry_wp.transform.rotation.yaw
            for wp in entry_lane_wps:
                diff = (wp.transform.rotation.yaw - route_entry_yaw) % 360
                if diff > 330.0:
                    direction = 'ref'
                elif diff > 225.0:
                    direction = 'right'
                elif diff > 135.0:
                    direction = 'opposite'
                elif diff > 30.0:
                    direction = 'left'
                else:
                    direction = 'ref'

                junction_data.entry_directions[direction].append(get_lane_key(wp))

            # Supposing scenario vehicles go straight, these correspond to the exit lanes of the entry directions
            for wp in exit_lane_wps:
                diff = (wp.transform.rotation.yaw - route_entry_yaw) % 360
                if diff > 330.0:
                    direction = 'ref'
                elif diff > 225.0:
                    direction = 'right'
                elif diff > 135.0:
                    direction = 'opposite'
                elif diff > 30.0:
                    direction = 'left'
                else:
                    direction = 'ref'

                junction_data.exit_directions[direction].append(get_lane_key(wp))

            if self.debug:
                exit_lane = self._route[junction_data.route_exit_index] if junction_data.route_exit_index else None
                print('> R Entry Lane: {}'.format(get_lane_key(self._route[junction_data.route_entry_index])))
                print('> R Exit  Lane: {}'.format(get_lane_key(exit_lane)))
                entry_print = '> J Entry Lanes: '
                for entry_wp in entry_lane_wps:
                    key = get_lane_key(entry_wp)
                    entry_print += key + ' ' * (6 - len(key))
                print(entry_print)
                exit_print = '> J Exit  Lanes: '
                for exit_wp in exit_lane_wps:
                    key = get_lane_key(exit_wp)
                    exit_print += key + ' ' * (6 - len(key))
                print(exit_print)
                route_entry = '> R-J Entry Lanes: '
                for entry_key in junction_data.route_entry_keys:
                    route_entry += entry_key + ' ' * (6 - len(entry_key))
                print(route_entry)
                route_exit = '> R-J Route Exit  Lanes: '
                for exit_key in junction_data.route_exit_keys:
                    route_exit += exit_key + ' ' * (6 - len(exit_key))
                print(route_exit)
                route_oppo_entry = '> R-J Oppo Entry Lanes: '
                for oppo_entry_key in junction_data.opposite_entry_keys:
                    route_oppo_entry += oppo_entry_key + ' ' * (6 - len(oppo_entry_key))
                print(route_oppo_entry)
                route_oppo_exit = '> R-J Oppo Exit  Lanes: '
                for oppo_exit_key in junction_data.opposite_exit_keys:
                    route_oppo_exit += oppo_exit_key + ' ' * (6 - len(oppo_exit_key))
                print(route_oppo_exit)

    def _is_junction(self, waypoint):
        if not waypoint.is_junction or waypoint.junction_id in self._fake_junction_ids:
            return False
        return True

    ################################
    ##       Mode functions       ##
    ################################

    def _add_actor_dict_element(self, actor_dict, actor, exit_lane_key='', at_oppo_entry_lane=False):
        """
        Adds a new actor to the actor dictionary.
        'exit_lane_key' is used to know at which exit lane (if any) is the vehicle
        'at_oppo_entry_lane' whether or not the actor is part of the entry at the opposite lane the route exits through.
        This will be the ones that aren't removed
        """
        actor_dict[actor] = {
            'state': JUNCTION_ENTRY if not exit_lane_key else JUNCTION_EXIT,
            'exit_lane_key': exit_lane_key,  
            'at_oppo_entry_lane': at_oppo_entry_lane
        }

    def _switch_to_junction_mode(self, junction):
        """
        Prepares the junction mode, removing all road behaviours.
        Actors that are stopped via a scenario will still wait.
        """
        self._ego_state = EGO_JUNCTION
        for lane in self._road_dict:
            for actor in self._road_dict[lane].actors:
                # TODO: Map the actors to the junction entry to have full control of them. This should remove the 'at_oppo_entry_lane'
                self._add_actor_dict_element(junction.actor_dict, actor)
                if actor not in self._stopped_road_actors:
                    self._actors_speed_perc[actor] = 100

        for lane_key in self._road_dict:
            source = self._road_dict[lane_key]
            if get_lane_key(source.wp) in junction.route_entry_keys:
                junction.entry_sources.append(Source(
                    source.wp, source.actors, entry_lane_wp=source.wp, active=self._route_sources_active)
                )
            # TODO: Else should map the source to the entry and add it

        self._road_dict.clear()
        self._road_num_front_vehicles = self._road_front_vehicles
        self._opposite_sources.clear()

    def _initialise_junction_scenario(self, direction, remove_exits, remove_entries, remove_middle):
        """
        Removes all vehicles in a particular 'direction' as well as all actors inside the junction.
        Additionally, activates some flags to ensure the junction is empty at all times
        """
        if self._active_junctions:
            scenario_junction = self._active_junctions[0]
            scenario_junction.scenario_info = {
                'direction': direction,
                'remove_entries': remove_entries,
                'remove_middle': remove_middle,
                'remove_exits': remove_exits,
            }
            entry_direction_keys = scenario_junction.entry_directions[direction]
            actor_dict = scenario_junction.actor_dict

            if remove_entries:
                for entry_source in scenario_junction.entry_sources:
                    if get_lane_key(entry_source.entry_lane_wp) in entry_direction_keys:
                        # Source is affected
                        actors = entry_source.actors
                        for actor in list(actors):
                            if actor_dict[actor]['state'] == JUNCTION_ENTRY:
                                # Actor is at the entry lane
                                self._destroy_actor(actor)

            if remove_exits:
                for exit_dir in scenario_junction.exit_directions[direction]:
                    for actor in list(scenario_junction.exit_dict[exit_dir]['actors']):
                        self._destroy_actor(actor)

            if remove_middle:
                actor_dict = scenario_junction.actor_dict
                for actor in list(actor_dict):
                    if actor_dict[actor]['state'] == JUNCTION_MIDDLE:
                        self._destroy_actor(actor)

        elif self._junctions:
            self._junctions[0].scenario_info = {
                'direction': direction,
                'remove_entries': remove_entries,
                'remove_middle': remove_middle,
                'remove_exits': remove_exits,
            }

    def _end_junction_behavior(self, junction):
        """
        Destroys unneeded actors (those that aren't part of the route's road),
        moving the rest to other data structures and cleaning up the variables.
        If no other junctions are active, starts road mode
        """
        actor_dict = junction.actor_dict
        route_exit_keys = junction.route_exit_keys
        self._active_junctions.pop(0)

        # Prepare the road dictionary
        if not self._active_junctions:
            for wp in junction.exit_wps:
                if get_lane_key(wp) in route_exit_keys:
                    self._road_dict[get_lane_key(wp)] = Source(wp, [], active=self._route_sources_active)

        else:
            for wp in junction.exit_wps:
                if get_lane_key(wp) in route_exit_keys:
                    # TODO: entry_lane_wp isn't really this one (for cases with road changes)
                    self._active_junctions[0].entry_sources.append(
                        Source(wp, [], entry_lane_wp=wp, active=self._route_sources_active)
                    )

        # Handle the actors
        for actor in list(actor_dict):
            location = CarlaDataProvider.get_location(actor)
            if not location or self._is_location_behind_ego(location):
                self._destroy_actor(actor)
                continue

            # Don't destroy those that are on the route's road opposite lane.
            # Instead, let them move freely until they are automatically destroyed.
            self._actors_speed_perc[actor] = 100
            if actor_dict[actor]['at_oppo_entry_lane']:
                self._opposite_actors.append(actor)
                self._tm.ignore_lights_percentage(actor, 100)
                self._tm.ignore_signs_percentage(actor, 100)
                continue

            # Save those that are on the route's road
            exit_key = actor_dict[actor]['exit_lane_key']
            if exit_key in route_exit_keys:
                if not self._active_junctions:
                    self._road_dict[exit_key].actors.append(actor)
                else:
                    entry_sources = self._active_junctions[0].entry_sources
                    for entry_source in entry_sources: # Add it to the back source
                        if exit_key == get_lane_key(entry_source.wp):
                            entry_sources.actors.append(actor)
                            break
                continue

            # Destroy the rest
            self._destroy_actor(actor)

        if not self._active_junctions:
            self._ego_state = EGO_ROAD
            self._initialise_opposite_sources()
            self._initialise_road_checker()
            self._road_ego_key = self._get_ego_route_lane_key(self._ego_wp)

    def _search_for_next_junction(self):
        """Check if closeby to a junction. The closest one will always be the first"""
        if not self._junctions:
            return None

        ego_accum_dist = self._accum_dist[self._route_index]
        junction_accum_dist = self._accum_dist[self._junctions[0].route_entry_index]
        if junction_accum_dist - ego_accum_dist < self._junction_detection_dist:  # Junctions closeby
            return self._junctions.pop(0)

        return None

    def _initialise_connecting_lanes(self, junction):
        """
        Moves the actors currently at the exit lane of the last junction
        to entry actors of the newly created junction
        """
        if len(self._active_junctions) > 0:
            prev_junction = self._active_junctions[-1]
            route_exit_keys = prev_junction.route_exit_keys
            exit_dict = prev_junction.exit_dict
            for exit_key in route_exit_keys:
                exit_actors = exit_dict[exit_key]['actors']
                for actor in list(exit_actors):
                    self._remove_actor_info(actor)
                    self._add_actor_dict_element(junction.actor_dict, actor)
                    self._actors_speed_perc[actor] = 100

    def _monitor_incoming_junctions(self):
        """
        Monitors when the ego approaches a junction, triggering that junction when it happens.
        This can be triggered even if there is another junction happening are they work independently
        """
        junction = self._search_for_next_junction()
        if not junction:
            return

        if self._ego_state == EGO_ROAD:
            self._switch_to_junction_mode(junction)
        self._initialise_junction_sources(junction)
        self._initialise_junction_exits(junction)

        self._initialise_connecting_lanes(junction)
        self._active_junctions.append(junction)

    def _monitor_ego_junction_exit(self):
        """
        Monitors when the ego exits the junctions, preparing the road mode when that happens
        """
        current_junction = self._active_junctions[0]
        exit_index = current_junction.route_exit_index
        if exit_index and self._route_index >= exit_index:
            self._end_junction_behavior(current_junction)

    def _add_incoming_actors(self, junction, source):
        """Checks nearby actors that will pass through the source, adding them to it"""
        source_location = source.wp.transform.location
        if not source.previous_lane_keys:
            source.previous_lane_keys = [get_lane_key(prev_wp) for prev_wp in source.wp.previous(self._reuse_dist)]
            source.previous_lane_keys.append(get_lane_key(source.wp))

        for actor in self._all_actors:
            if actor in source.actors:
                continue  # Don't use actors already part of the source

            actor_location = CarlaDataProvider.get_location(actor)
            if actor_location is None:
                continue  # No idea where the actor is, ignore it
            if source_location.distance(actor_location) > self._reuse_dist:
                continue  # Don't use actors far away

            actor_wp = self._map.get_waypoint(actor_location)
            if get_lane_key(actor_wp) not in source.previous_lane_keys:
                continue  # Don't use actors that won't pass through the source

            self._actors_speed_perc[actor] = 100
            self._remove_actor_info(actor)
            source.actors.append(actor)

            at_oppo_entry_lane = get_lane_key(source.entry_lane_wp) in junction.opposite_entry_keys
            self._add_actor_dict_element(junction.actor_dict, actor, at_oppo_entry_lane=at_oppo_entry_lane)

            return actor

    def _update_road_sources(self, prev_ego_index):
        """
        Manages the sources that spawn actors behind the ego.
        These are always behidn the ego and will constinuously spawn actors.
        These sources also track the amount of vehicles in front of the ego,
        removing actors if the amount is too high.
        """
        if prev_ego_index != self._route_index:
            route_wp = self._route[self._route_index]
            prev_route_wp = self._route[prev_ego_index]
            added_dist = route_wp.transform.location.distance(prev_route_wp.transform.location)

            min_distance = self._road_back_vehicles * self._spawn_dist
            for lane_key in self._road_dict:
                source = self._road_dict[lane_key]

                # If no actors are found, let the last_location be ego's location 
                # to  keep moving the source waypoint forward
                if len(source.actors) == 0:
                    last_location = self._ego_wp.transform.location
                else:
                    last_location = CarlaDataProvider.get_location(source.actors[-1])

                if last_location is None:
                    continue
                source_location = source.wp.transform.location
                ego_location = self._ego_wp.transform.location

                # Stop the source from being too close to the ego or last lane vehicle
                actor_dist = max(0, last_location.distance(source_location) - self._spawn_dist)
                ego_dist = max(0, ego_location.distance(source_location) - min_distance)
                move_dist = min(actor_dist, ego_dist)

                # Move the source forward if needed
                if move_dist > 0:
                    new_source_wps = source.wp.next(added_dist)
                    if not new_source_wps:
                        continue
                    source.wp = new_source_wps[0]

        for lane_key in self._road_dict:
            source = self._road_dict[lane_key]
            if self.debug:
                draw_point(self._world, source.wp.transform.location, DEBUG_SMALL, DEBUG_ROAD, False)
                draw_string(self._world, source.wp.transform.location, str(len(source.actors)), DEBUG_ROAD, False)

            # Ensure not too many actors are in front of the ego
            front_veh = 0
            for actor in source.actors:
                location = CarlaDataProvider.get_location(actor)
                if not location:
                    continue
                if not self._is_location_behind_ego(location):
                    front_veh += 1
            if front_veh > self._road_front_vehicles:
                self._destroy_actor(source.actors[0])  # This is always the front most vehicle

            if not source.active:
                continue
            if len(source.actors) >= self._road_back_vehicles + self._road_front_vehicles:
                continue

            if len(source.actors) == 0:
                location = self._ego_wp.transform.location
            else:
                location = CarlaDataProvider.get_location(source.actors[-1])
                if not location:
                    continue

            distance = location.distance(source.wp.transform.location)

            # Spawn a new actor if the last one is far enough
            if distance > self._spawn_dist:
                actor = self._spawn_source_actor(source, ego_dist=self._spawn_dist)
                if actor is None:
                    continue

                self._tm.distance_to_leading_vehicle(actor, self._spawn_dist)
                source.actors.append(actor)

    ################################
    ## Behavior related functions ##
    ################################

    def _initialise_road_behavior(self, road_wps):
        """
        Initialises the road behavior, consisting on several vehicle in front of the ego,
        and several on the back and are only spawned outside junctions.
        If there aren't enough actors behind, road sources will be created that will do so later on
        """
        # Vehicles in front
        for wp in road_wps:
            spawn_wps = []

            # Front spawn points
            next_wp = wp
            for _ in range(self._road_front_vehicles):
                next_wps = next_wp.next(self._spawn_dist)
                if len(next_wps) != 1 or self._is_junction(next_wps[0]):
                    break  # Stop when there's no next or found a junction
                next_wp = next_wps[0]
                spawn_wps.insert(0, next_wp)

            # Back spawn points
            source_dist = 0
            prev_wp = wp
            for _ in range(self._road_back_vehicles):
                prev_wps = prev_wp.previous(self._spawn_dist)
                if len(prev_wps) != 1 or self._is_junction(prev_wps[0]):
                    break  # Stop when there's no next or found a junction
                prev_wp = prev_wps[0]
                spawn_wps.append(prev_wp)
                source_dist += self._spawn_dist

            # Spawn actors
            actors = self._spawn_actors(spawn_wps)
            for actor in actors:
                self._tm.distance_to_leading_vehicle(actor, self._spawn_dist)

            self._road_dict[get_lane_key(wp)] = Source(
                prev_wp, actors, dist_to_ego=source_dist, active=self._route_sources_active
            )

    def _initialise_opposite_sources(self):
        """
        All opposite lanes have actor sources that will continually create vehicles,
        creating the sensation of permanent traffic. The actor spawning will be done later on
        (_update_opposite_sources). These sources are at a (somewhat) fixed distance
        from the ego, but they never entering junctions. 
        """
        self._opposite_route_index = None
        if not self._junctions:
            next_junction_index = self._route_length - 1
        else:
            next_junction_index = self._junctions[0].route_entry_index

        ego_speed = CarlaDataProvider.get_velocity(self._ego_actor)
        source_dist = self._opposite_sources_dist + ego_speed * self._opposite_increase_ratio

        ego_accum_dist = self._accum_dist[self._route_index]
        for i in range(self._route_index, next_junction_index):
            if self._accum_dist[i] - ego_accum_dist > source_dist:
                self._opposite_route_index = i
                break
        if not self._opposite_route_index:
            # Junction is closer than the opposite source distance
            self._opposite_route_index = next_junction_index

        oppo_wp = self._route[self._opposite_route_index]

        for wp in get_opposite_dir_lanes(oppo_wp):
            self._opposite_sources.append(Source(wp, []))

    def _initialise_road_checker(self):
        """
        Gets the waypoints in front of the ego to continuously check if the road changes
        """
        self._road_checker_index = None

        if not self._junctions:
            upper_limit = self._route_length - 1
        else:
            upper_limit = self._junctions[0].route_entry_index

        ego_accum_dist = self._accum_dist[self._route_index]
        for i in range(self._route_index, upper_limit):
            if self._accum_dist[i] - ego_accum_dist > self._max_radius:
                self._road_checker_index = i
                break
        if not self._road_checker_index:
            self._road_checker_index = upper_limit

    def _initialise_junction_sources(self, junction):
        """
        Initializes the actor sources to ensure the junction is always populated. They are
        placed at certain distance from the junction, but are stopped if another junction is found,
        to ensure the spawned actors always move towards the activated one.
        """
        remove_entries = junction.scenario_info['remove_entries']
        direction = junction.scenario_info['direction']
        entry_lanes = [] if not direction else junction.entry_directions[direction]

        for wp in junction.entry_wps:
            entry_lane_key = get_lane_key(wp)
            if entry_lane_key in junction.route_entry_keys:
                continue  # Ignore the road from which the route enters

            # TODO: Use the source.active to do this
            if remove_entries and entry_lane_key in entry_lanes:
                continue  # Ignore entries that are part of active junction scenarios

            moved_dist = 0
            prev_wp = wp
            while moved_dist < self._junction_sources_dist:
                prev_wps = prev_wp.previous(5)
                if len(prev_wps) == 0 or self._is_junction(prev_wps[0]):
                    break
                prev_wp = prev_wps[0]
                moved_dist += 5

            source = Source(prev_wp, [], entry_lane_wp=wp)
            entry_lane_key = get_lane_key(wp)
            if entry_lane_key in junction.inactive_entry_keys:
                source.active = False
                junction.inactive_entry_keys.remove(entry_lane_key)
            junction.entry_sources.append(source)


    def _initialise_junction_exits(self, junction):
        """
        Computes and stores the max capacity of the exit. Prepares the behavior of the next road
        by creating actors at the route exit, and the sources that'll create actors behind the ego
        """
        exit_wps = junction.exit_wps
        route_exit_keys = junction.route_exit_keys

        remove_exits = junction.scenario_info['remove_exits']
        direction = junction.scenario_info['direction']
        exit_lanes = [] if not direction else junction.exit_directions[direction]

        for wp in exit_wps:
            max_actors = 0
            max_distance = junction.exit_dict[get_lane_key(wp)]['max_distance']
            exiting_wps = []

            next_wp = wp
    
            # Move the initial distance
            if max_distance > 0:
                next_wps = next_wp.next(max_distance)
                if len(next_wps) > 0:
                    next_wp = next_wps[0]

            for i in range(max(self._road_front_vehicles, 1)):

                # Get the moving distance (first jump is higher to allow space for another vehicle)
                if i == 0:
                    move_dist = 2 * self._spawn_dist
                else:
                    move_dist = self._spawn_dist

                # And move such distance
                next_wps = next_wp.next(move_dist)
                if len(next_wps) == 0:
                    break  # Stop when there's no next
                next_wp = next_wps[0]
                if max_actors > 0 and self._is_junction(next_wp):
                    break  # Stop when a junction is found

                max_actors += 1
                max_distance += move_dist
                exiting_wps.insert(0, next_wp)

            junction.exit_dict[get_lane_key(wp)] = {
                'actors': [], 'max_actors': max_actors, 'ref_wp': wp, 'max_distance': max_distance
            }

            exit_lane_key = get_lane_key(wp)
            if remove_exits and exit_lane_key in exit_lanes:
                continue  # The direction is prohibited as a junction scenario is active

            if exit_lane_key in route_exit_keys:
                actors = self._spawn_actors(exiting_wps)
                for actor in actors:
                    self._tm.distance_to_leading_vehicle(actor, self._spawn_dist)
                    self._add_actor_dict_element(junction.actor_dict, actor, exit_lane_key=exit_lane_key)
                junction.exit_dict[exit_lane_key]['actors'] = actors

    def _update_junction_sources(self):
        """Checks the actor sources to see if new actors have to be created"""
        for junction in self._active_junctions:
            remove_entries = junction.scenario_info['remove_entries']
            direction = junction.scenario_info['direction']
            entry_keys = [] if not direction else junction.entry_directions[direction]

            actor_dict = junction.actor_dict
            for source in junction.entry_sources:
                if self.debug:
                    draw_point(self._world, source.wp.transform.location, DEBUG_SMALL, DEBUG_JUNCTION, False)
                    draw_string(self._world, source.wp.transform.location, str(len(source.actors)), DEBUG_JUNCTION, False)

                entry_lane_key = get_lane_key(source.entry_lane_wp)
                at_oppo_entry_lane = entry_lane_key in junction.opposite_entry_keys

                if not source.active:
                    continue
                # The direction is prohibited
                if remove_entries and entry_lane_key in entry_keys:
                    continue

                self._add_incoming_actors(junction, source)

                # Cap the amount of alive actors
                if len(source.actors) >= self._junction_sources_max_actors:
                    continue

                # Calculate distance to the last created actor
                if len(source.actors) == 0:
                    actor_location = CarlaDataProvider.get_location(self._ego_actor)
                else:
                    actor_location = CarlaDataProvider.get_location(source.actors[-1])

                if not actor_location:
                    continue
                distance = actor_location.distance(source.wp.transform.location)

                # Spawn a new actor if the last one is far enough
                if distance > self._spawn_dist:
                    actor = self._spawn_source_actor(source)
                    if not actor:
                        continue
                    if junction.stop_entries and get_lane_key(source.entry_lane_wp) not in junction.route_entry_keys:
                        self._actors_speed_perc[actor] = 0
                    self._tm.distance_to_leading_vehicle(actor, self._spawn_dist)
                    self._add_actor_dict_element(actor_dict, actor, at_oppo_entry_lane=at_oppo_entry_lane)
                    source.actors.append(actor)

    def _found_a_road_change(self, old_index, new_index):
        """Checks if the new route waypoint is part of a new road (excluding fake junctions)"""
        if new_index == old_index:
            return False

        # Check if the road has changed (either in its ID or the amount of lanes)
        new_wp = self._route[new_index]
        old_wp = self._route[old_index]
        if get_road_key(new_wp) == get_road_key(old_wp):
            return False

        return True

    def _check_lane_merges(self, prev_index):
        """
        Continually check the road in front to see if it has changed its topology.
        If the number of lanes have been reduced, remove the actors part of the merging lane.
        """
        if self.debug:
            checker_wp = self._route[self._road_checker_index]
            draw_point(self._world, checker_wp.transform.location, DEBUG_SMALL, DEBUG_ROAD, False)

        if prev_index == self._route_index:
            return

        # Get the new route tracking wp
        checker_index = None
        last_index = self._junctions[0].route_entry_index if self._junctions else self._route_length - 1
        current_accum_dist = self._accum_dist[self._route_index]
        for i in range(self._road_checker_index, last_index):
            accum_dist = self._accum_dist[i]
            if accum_dist - current_accum_dist >= self._max_radius:
                checker_index = i
                break
        if not checker_index:
            checker_index = last_index

        if checker_index == self._road_checker_index:
            return

        new_wps = get_same_dir_lanes(self._route[checker_index])
        old_wps = get_same_dir_lanes(self._route[self._road_checker_index])

        if len(new_wps) >= len(old_wps):
            pass
        else:
            new_accum_dist = self._accum_dist[checker_index]
            prev_accum_dist = self._accum_dist[self._road_checker_index]
            route_move_dist = new_accum_dist - prev_accum_dist

            for old_wp in list(old_wps):
                next_wps = old_wp.next(route_move_dist)
                if not next_wps:
                    for actor in list(self._road_dict[get_lane_key(old_wp)].actors):
                        self._destroy_actor(actor)
                    self._road_dict.pop(get_lane_key(old_wp), None)

        self._road_checker_index = checker_index

    def _move_opposite_sources(self, prev_index):
        """
        Moves the sources of the opposite direction back. Additionally, tracks a point a certain distance
        in front of the ego to see if the road topology has to be recalculated
        """
        if self.debug:
            for source in self._opposite_sources:
                draw_point(self._world, source.wp.transform.location, DEBUG_SMALL, DEBUG_OPPOSITE, False)
                draw_string(self._world, source.wp.transform.location, str(len(source.actors)), DEBUG_OPPOSITE, False)
            route_wp = self._route[self._opposite_route_index]
            draw_point(self._world, route_wp.transform.location, DEBUG_SMALL, DEBUG_OPPOSITE, False)

        if prev_index == self._route_index:
            return

        ego_speed = CarlaDataProvider.get_velocity(self._ego_actor)
        source_dist = self._opposite_sources_dist + ego_speed * self._opposite_increase_ratio

        # Get the new route tracking wp
        oppo_route_index = None
        last_index = self._junctions[0].route_entry_index if self._junctions else self._route_length - 1
        current_accum_dist = self._accum_dist[self._route_index]
        for i in range(self._opposite_route_index, last_index):
            accum_dist = self._accum_dist[i]
            if accum_dist - current_accum_dist >= source_dist:
                oppo_route_index = i
                break
        if not oppo_route_index:
            oppo_route_index = last_index

        new_opposite_wps = get_opposite_dir_lanes(self._route[oppo_route_index])
        if len(new_opposite_wps) != len(self._opposite_sources):
            # The topology has changed. Remap the new lanes to the sources
            new_opposite_sources = []

            # Map the old sources to the new wps, and add new ones / remove uneeded ones
            new_accum_dist = self._accum_dist[oppo_route_index]
            prev_accum_dist = self._accum_dist[self._opposite_route_index]
            route_move_dist = new_accum_dist - prev_accum_dist
            for wp in new_opposite_wps:
                location = wp.transform.location
                new_source = None
                for source in self._opposite_sources:
                    if location.distance(source.wp.transform.location) < 1.1 * route_move_dist:
                        new_source = source
                        break

                if new_source:
                    new_source.wp = wp
                    new_opposite_sources.append(new_source)
                    self._opposite_sources.remove(new_source)
                else:
                    new_opposite_sources.append(Source(wp, []))

            self._opposite_sources = new_opposite_sources
        else:
            prev_accum_dist = self._accum_dist[prev_index]
            current_accum_dist = self._accum_dist[self._route_index]
            move_dist = current_accum_dist - prev_accum_dist
            if move_dist <= 0:
                return

            for source in self._opposite_sources:
                wp = source.wp
                if not self._is_junction(wp):
                    prev_wps = wp.previous(move_dist)
                    if len(prev_wps) == 0:
                        continue
                    prev_wp = prev_wps[0]
                    source.wp = prev_wp

        self._opposite_route_index = oppo_route_index

    def _update_opposite_sources(self):
        """Checks the opposite actor sources to see if new actors have to be created"""
        for source in self._opposite_sources:
            # Cap the amount of alive actors
            if len(source.actors) >= self._opposite_sources_max_actors:
                continue

            if not source.active:
                continue

            # Calculate distance to the last created actor
            if len(source.actors) == 0:
                distance = self._opposite_spawn_dist + 1
            else:
                actor_location = CarlaDataProvider.get_location(source.actors[-1])
                if not actor_location:
                    continue
                distance = source.wp.transform.location.distance(actor_location)

            # Spawn a new actor if the last one is far enough
            if distance > self._opposite_spawn_dist:
                actor = self._spawn_source_actor(source)
                if actor is None:
                    continue

                self._tm.distance_to_leading_vehicle(actor, self._opposite_spawn_dist)
                self._tm.ignore_lights_percentage(actor, 100)
                self._tm.ignore_signs_percentage(actor, 100)
                self._opposite_actors.append(actor)
                source.actors.append(actor)

    def _update_parameters(self):
        """
        Changes those parameters that have dynamic behaviors and / or that can be changed by external source.
        This is done using py_trees' Blackboard variables and all behaviors should be at `background_manager.py`.
        The blackboard variable is reset to None to avoid changing them back again next time.
        """
        # General behavior
        general_behavior_data = py_trees.blackboard.Blackboard().get('BA_ChangeGeneralBehavior')
        if general_behavior_data is not None:
            self._spawn_dist = general_behavior_data
            self._get_road_radius()
            py_trees.blackboard.Blackboard().set('BA_ChangeGeneralBehavior', None, True)

        # Road behavior
        road_behavior_data = py_trees.blackboard.Blackboard().get('BA_ChangeRoadBehavior')
        if road_behavior_data is not None:
            num_front_vehicles, num_back_vehicles = road_behavior_data
            if num_front_vehicles is not None:
                self._road_front_vehicles = num_front_vehicles
            if num_back_vehicles is not None:
                self._road_back_vehicles = num_back_vehicles
            self._get_road_radius()
            py_trees.blackboard.Blackboard().set('BA_ChangeRoadBehavior', None, True)

        # Opposite behavior
        opposite_behavior_data = py_trees.blackboard.Blackboard().get('BA_ChangeOppositeBehavior')
        if opposite_behavior_data is not None:
            source_dist, max_actors, spawn_dist, active = opposite_behavior_data
            if source_dist is not None:
                if source_dist < self._junction_sources_dist:
                    print('WARNING: Opposite sources distance is lower than the junction ones. Ignoring it')
                else:
                    self._opposite_sources_dist = source_dist
            if max_actors is not None:
                self._opposite_sources_max_actors = max_actors
            if spawn_dist is not None:
                self._opposite_spawn_dist = spawn_dist
            if active is not None:
                for source in self._opposite_sources:
                    source.active = active
            py_trees.blackboard.Blackboard().set('BA_ChangeOppositeBehavior', None, True)

        # Junction behavior
        junction_behavior_data = py_trees.blackboard.Blackboard().get('BA_ChangeJunctionBehavior')
        if junction_behavior_data is not None:
            source_dist, max_actors = road_behavior_data
            if source_dist is not None:
                if source_dist > self._opposite_sources_dist:
                    print('WARNING: Junction sources distance is higher than the opposite ones. Ignoring it')
                else:
                    self._junction_sources_dist = source_dist
            if max_actors is not None:
                self._junction_sources_max_actors = max_actors
            py_trees.blackboard.Blackboard().set('BA_ChangeJunctionBehavior', None, True)

        # Extend the space of a specific exit lane
        road_exit_data = py_trees.blackboard.Blackboard().get('BA_ExtentExitRoadSpace')
        if road_exit_data is not None:
            self._extent_road_exit_space(road_exit_data)
            py_trees.blackboard.Blackboard().set("BA_ExtentExitRoadSpace", None, True)

        # Switch route sources
        switch_sources_data = py_trees.blackboard.Blackboard().get('BA_SwitchRouteSources')
        if switch_sources_data is not None:
            self._switch_route_sources(switch_sources_data)
            py_trees.blackboard.Blackboard().set("BA_SwitchRouteSources", None, True)

        # Stop front vehicles
        stop_data = py_trees.blackboard.Blackboard().get('BA_StopFrontVehicles')
        if stop_data is not None:
            self._stop_road_front_vehicles()
            py_trees.blackboard.Blackboard().set('BA_StopFrontVehicles', None, True)

        # Start front vehicles
        start_data = py_trees.blackboard.Blackboard().get('BA_StartFrontVehicles')
        if start_data is not None:
            self._start_road_front_vehicles()
            py_trees.blackboard.Blackboard().set("BA_StartFrontVehicles", None, True)

        # Handles junction scenarios (scenarios 7 to 10)
        junction_scenario_data = py_trees.blackboard.Blackboard().get('BA_JunctionScenario')
        if junction_scenario_data is not None:
            entry_direction, remove_exits = junction_scenario_data
            self._initialise_junction_scenario(entry_direction, remove_exits, True, True)
            py_trees.blackboard.Blackboard().set('BA_JunctionScenario', None, True)

        # Handles road accident scenario (Accident and Construction)
        handle_start_accident_data = py_trees.blackboard.Blackboard().get('BA_HandleStartAccidentScenario')
        if handle_start_accident_data is not None:
            accident_wp, distance = handle_start_accident_data
            self._handle_lanechange_scenario(accident_wp, distance)
            py_trees.blackboard.Blackboard().set('BA_HandleStartAccidentScenario', None, True)

        # Handles road accident scenario (Accident and Construction)
        handle_end_accident_data = py_trees.blackboard.Blackboard().get('BA_HandleEndAccidentScenario')
        if handle_end_accident_data is not None:
            self._road_extra_front_actors = 0
            py_trees.blackboard.Blackboard().set('BA_HandleEndAccidentScenario', None, True)

        # Leave space in front
        leave_space_data = py_trees.blackboard.Blackboard().get('BA_LeaveSpaceInFront')
        if leave_space_data is not None:
            self._leave_space_in_front(leave_space_data)
            py_trees.blackboard.Blackboard().set('BA_LeaveSpaceInFront', None, True)
        
        # Switch lane
        switch_lane_data = py_trees.blackboard.Blackboard().get('BA_SwitchLane')
        if switch_lane_data is not None:
            lane_id, active = switch_lane_data
            self._switch_lane(lane_id, active)
            py_trees.blackboard.Blackboard().set('BA_SwitchLane', None, True)

        # Remove junction entry
        remove_junction_entry_data = py_trees.blackboard.Blackboard().get('BA_RemoveJunctionEntry')
        if remove_junction_entry_data is not None:
            wp, all_entries = remove_junction_entry_data
            self._remove_junction_entry(wp, all_entries)
            py_trees.blackboard.Blackboard().set('BA_RemoveJunctionEntry', None, True)

        # Clear junction
        clear_junction_data = py_trees.blackboard.Blackboard().get('BA_ClearJunction')
        if clear_junction_data is not None:
            self._clear_junction()
            py_trees.blackboard.Blackboard().set('BA_ClearJunction', None, True)

        self._compute_parameters()

    def _compute_parameters(self):
        """Computes the parameters that are dependent on the speed of the ego. """
        ego_speed = CarlaDataProvider.get_velocity(self._ego_actor)
        self._min_radius = self._base_min_radius + self._radius_increase_ratio * ego_speed
        self._max_radius = self._base_max_radius + self._radius_increase_ratio * ego_speed
        self._junction_detection_dist = self._max_radius

    def _stop_road_front_vehicles(self):
        """
        Manages the break scenario, where all road vehicles in front of the ego suddenly stop,
        wait for a bit, and start moving again. This will never trigger unless done so from outside.
        """
        for lane in self._road_dict:
            for actor in self._road_dict[lane].actors:
                location = CarlaDataProvider.get_location(actor)
                if location and not self._is_location_behind_ego(location):
                    self._stopped_road_actors.append(actor)
                    self._actors_speed_perc[actor] = 0
                    lights = actor.get_light_state()
                    lights |= carla.VehicleLightState.Brake
                    actor.set_light_state(carla.VehicleLightState(lights))

    def _start_road_front_vehicles(self):
        """
        Manages the break scenario, where all road vehicles in front of the ego suddenly stop,
        wait for a bit, and start moving again. This will never trigger unless done so from outside.
        """
        for actor in self._stopped_road_actors:
            self._actors_speed_perc[actor] = 100
            lights = actor.get_light_state()
            lights &= ~carla.VehicleLightState.Brake
            actor.set_light_state(carla.VehicleLightState(lights))
        self._stopped_road_actors = []

    def _extent_road_exit_space(self, space):
        """Increases the space left by the exit vehicles at a specific road"""
        if len(self._active_junctions) > 0:
            junction = self._active_junctions[0]
        elif len(self._junctions) > 0:
            junction = self._junctions[0]
        else:
            return

        route_lane_keys = junction.route_exit_keys

        for exit_lane_key in route_lane_keys:
            junction.exit_dict[exit_lane_key]['max_distance'] += space
            actors = junction.exit_dict[exit_lane_key]['actors']
            self._move_actors_forward(actors, space)
            for actor in actors:
                if junction.actor_dict[actor]['state'] == JUNCTION_ROAD:
                    self._actors_speed_perc[actor] = 100
                    junction.actor_dict[actor]['state'] = JUNCTION_EXIT

    def _move_actors_forward(self, actors, space):
        """Teleports the actors forward a set distance"""
        for actor in list(actors):
            location = CarlaDataProvider.get_location(actor)
            if not location:
                continue

            actor_wp = self._map.get_waypoint(location)
            new_actor_wps = actor_wp.next(space)
            if len(new_actor_wps) > 0:
                new_transform = new_actor_wps[0].transform
                new_transform.location.z += 0.2
                actor.set_transform(new_transform)
            else:
                self._destroy_actor(actor)

    def _handle_lanechange_scenario(self, accident_wp, distance):
        """
        Handles the scenario in which the BA has to change lane.
        """
        ego_wp = self._route[self._route_index]
        lane_change_actors = self._road_dict[get_lane_key(ego_wp)].actors
        for actor in lane_change_actors:
            location = CarlaDataProvider.get_location(actor)
            if not self._is_location_behind_ego(location):
                lanechange_wp = accident_wp.get_left_lane().next(distance/4)[0]
                end_lanechange_wp = lanechange_wp.next(distance/2)[0]
                vehicle_path = [lanechange_wp.transform.location,
                                    end_lanechange_wp.transform.location,
                                    end_lanechange_wp.get_right_lane().next(distance/4)[0].transform.location]
                self._tm.set_path(actor, vehicle_path)
                ## maybe check here to activate lane changing lights
                self._road_extra_front_actors += 1
            else:
                self._actors_speed_perc[actor] = 0

    def _switch_route_sources(self, enabled):
        """
        Disables all sources that are part of the ego's route
        """
        self._route_sources_active = enabled
        for lane in self._road_dict:
            self._road_dict[lane].active = enabled

        for junction in self._active_junctions:
            for source in junction.entry_sources:
                if get_lane_key(source.entry_lane_wp) in junction.route_entry_keys:
                    source.active = enabled

    def _leave_space_in_front(self, space):
        """Teleports all the vehicles in front of the ego forward"""
        # all_actors = []
        if not self._active_junctions:
            for lane in self._road_dict:
                lane_actors = self._road_dict[lane].actors
                front_actors = []
                for actor in lane_actors:
                    location = CarlaDataProvider.get_location(actor)
                    if location and not self._is_location_behind_ego(location):
                        front_actors.append(actor)

                last_actor_location = CarlaDataProvider.get_location(front_actors[-1])
                distance = last_actor_location.distance(self._ego_wp.transform.location)
                step = space - distance
                if step > 0:  # Only move the needed distance
                    self._move_actors_forward(front_actors, step)

        # else:
        #     junction = self._active_junctions[0]
        #     if self._is_junction(self._ego_wp):  # We care about the exit
        #         for actor, info in junction.actor_dict.items():
        #             if info['exit_lane_key'] in junction.route_exit_keys:
        #                 all_actors.append(actor)
        #     else:  # We care about the entry
        #         for source in junction.entry_sources:
        #             if get_lane_key(source.entry_lane_wp) in junction.route_entry_keys:
        #                 all_actors.extend(source.actors)

        # front_actors = []
        # for actor in all_actors:
        #     location = CarlaDataProvider.get_location(actor)
        #     if location and not self._is_location_behind_ego(location):
        #         front_actors.append(actor)


        # self._move_actors_forward(front_actors, space)

    def _switch_lane(self, lane_id, active):
        """
        active is False: remove BA actors from this lane, and BA would stop generating new actors on this lane.
        active is True: recover BA on the lane.
        """
        lane_id = str(lane_id)
        lane_id_list = [x.split('*')[-1] for x in  list(self._road_dict.keys())]
        if lane_id in lane_id_list:
            lane_index = lane_id_list.index(lane_id)
            lane_key = list(self._road_dict.keys())[lane_index]
            self._road_dict[lane_key].active = active
            if not active:
                for actor in list(self._road_dict[lane_key].actors):
                    self._destroy_actor(actor)

    def _remove_junction_entry(self, wp, all_entries):
        """Removes a specific entry (or all the entries at the same road) of the closest junction"""
        if len(self._active_junctions) > 0:
            junction = self._active_junctions[0]
        elif len(self._junctions) > 0:
            junction = self._junctions[0]
        else:
            return

        mapped_wp = None
        mapped_dist = float('inf')
        ref_loc = wp.transform.location
        for entry_wp in junction.entry_wps:
            distance = ref_loc.distance(entry_wp.transform.location)
            if distance < mapped_dist:
                mapped_wp = entry_wp
                mapped_dist = distance

        if all_entries:
            mapped_road_key = get_road_key(mapped_wp)
            mapped_lane_keys = [key for key in junction.entry_lane_keys if is_lane_at_road(key, mapped_road_key)]
        else:
            mapped_lane_keys = [get_lane_key(mapped_wp)]

        if len(self._active_junctions) > 0:
            for source in junction.entry_sources:
                if get_lane_key(source.wp) in mapped_lane_keys:
                    for actor in list(source.actors):
                        self._destroy_actor(actor)
                    source.active = False
        else:
            junction.inactive_entry_keys = mapped_lane_keys

    def _clear_junction(self):
        """Clears the junction, and all subsequent actors that enter it"""
        if self._active_junctions:

            # Remove all actors in the middle
            junction = self._active_junctions[0]
            actor_dict = junction.actor_dict
            for actor in list(actor_dict):
                if actor_dict[actor]['state'] == JUNCTION_MIDDLE:
                    self._destroy_actor(actor)
            junction.scenario_info['remove_middle'] = True

            # Stop all entry actors
            entry_sources = junction.entry_sources
            route_entry_keys = junction.route_entry_keys
            for source in entry_sources:

                if get_lane_key(source.entry_lane_wp) not in route_entry_keys:
                    for actor in source.actors:
                        if actor_dict[actor]['state'] == JUNCTION_ENTRY:
                            self._actors_speed_perc[actor] = 0

        elif self._junctions:
            self._junctions[0].scenario_info['remove_middle'] = True
            self._junctions[0].stop_entries = True

    #############################
    ##     Actor functions     ##
    #############################
    def _initialize_actor(self, actor):
        """Save the actor into the needed structures and disable its lane changes"""
        self._tm.auto_lane_change(actor, False)
        self._actors_speed_perc[actor] = 100
        self._all_actors.append(actor)

    def _spawn_actors(self, spawn_wps):
        """Spawns several actors in batch"""
        spawn_transforms = []
        for wp in spawn_wps:
            spawn_transforms.append(
                carla.Transform(wp.transform.location + carla.Location(z=self._spawn_vertical_shift),
                                wp.transform.rotation)
            )

        actors = CarlaDataProvider.request_new_batch_actors(
            'vehicle.*', len(spawn_transforms), spawn_transforms, True, False, 'background',
            attribute_filter={'base_type': 'car', 'has_lights': True}, tick=False)

        if not actors:
            return actors

        for actor in actors:
            self._initialize_actor(actor)

        return actors

    def _spawn_source_actor(self, source, ego_dist=0):
        """Given a source, spawns an actor at that source"""
        ego_location = CarlaDataProvider.get_location(self._ego_actor)
        source_transform = source.wp.transform
        if ego_location.distance(source_transform.location) < ego_dist:
            return None

        new_transform = carla.Transform(
            source_transform.location + carla.Location(z=self._spawn_vertical_shift),
            source_transform.rotation
        )
        actor = CarlaDataProvider.request_new_actor(
            'vehicle.*', new_transform, rolename='background',
            autopilot=True, random_location=False, attribute_filter={'base_type': 'car', 'has_lights': True}, tick=False)

        if not actor:
            return actor

<<<<<<< HEAD
        self._tm.auto_lane_change(actor, False)
        self._set_actor_speed_percentage(actor, 100)
=======
        self._initialize_actor(actor)
        if self._night_mode:
            actor.set_light_state(carla.VehicleLightState(
                carla.VehicleLightState.Position | carla.VehicleLightState.LowBeam))
>>>>>>> 69c2ef75

        return actor

    def _is_location_behind_ego(self, location):
        """Checks if an actor is behind the ego. Uses the route transform"""
        ego_transform = self._route[self._route_index].transform
        ego_heading = ego_transform.get_forward_vector()
        ego_actor_vec = location - ego_transform.location
        if ego_heading.x * ego_actor_vec.x + ego_heading.y * ego_actor_vec.y < - 0.17:  # 100º
            return True
        return False

    def _get_ego_route_lane_key(self, route_wp):
        """
        Gets the route lane key of the ego. This corresponds to the same lane if the ego is driving normally,
        but if is is going in opposite direction, the route's leftmost one is chosen instead
        """
        location = CarlaDataProvider.get_location(self._ego_actor)
        ego_true_wp = self._map.get_waypoint(location)
        if get_road_key(ego_true_wp) != get_road_key(route_wp):
            # Just return the default value as two different roads are being compared.
            # This might happen for when moving to a new road and should be fixed next frame
            return get_lane_key(route_wp)

        yaw_diff = (ego_true_wp.transform.rotation.yaw - route_wp.transform.rotation.yaw) % 360
        if yaw_diff < 90 or yaw_diff > 270:
            return get_lane_key(ego_true_wp)
        else:
            # Get the first lane of the opposite direction
            leftmost_wp = route_wp
            while True:
                possible_left_wp = leftmost_wp.get_left_lane()
                if possible_left_wp is None or possible_left_wp.lane_id * leftmost_wp.lane_id < 0:
                    break
                leftmost_wp = possible_left_wp
            return get_lane_key(leftmost_wp)

    def _update_road_actors(self):
        """
        Dynamically controls the actor speed in front of the ego.
        Not applied to those behind it so that they can catch up it
        """
        # Updates their speed
        scenario_actors = self._stopped_road_actors
        for lane in self._road_dict:
            for i, actor in enumerate(self._road_dict[lane].actors):
                location = CarlaDataProvider.get_location(actor)
                if not location:
                    continue
                if self.debug:
                    string = 'R_'
                    string += 'B' if self._is_location_behind_ego(location) else 'F'
                    string += '(' + str(i) + ')'
                    draw_string(self._world, location, string, DEBUG_ROAD, False)

                if actor in scenario_actors or self._is_location_behind_ego(location):
                    continue
                self._set_road_actor_speed(location, actor)

        if not self._road_ego_key in self._road_dict:
            self._road_num_front_vehicles = self._road_front_vehicles
            return

        front_actors = 0
        for actor in self._road_dict[self._road_ego_key].actors:
            if not self._is_location_behind_ego(actor.get_location()):
                front_actors += 1
        self._road_num_front_vehicles = front_actors

        self._get_road_radius()
        self._compute_parameters()

    def _set_road_actor_speed(self, location, actor, multiplier=1):
        """Changes the speed of the vehicle depending on its distance to the ego"""
        distance = location.distance(self._ego_wp.transform.location)
        percentage = (self._max_radius - distance) / (self._max_radius - self._min_radius) * 100
        percentage *= multiplier
        percentage = min(percentage, 100)
        self._actors_speed_perc[actor] = percentage

    def _monitor_road_changes(self, prev_route_index):
        """
        Checks if the ego changes road, remapping the route keys.
        """
        def get_lane_waypoints(reference_wp, index=0):
            if not reference_wp.is_junction:
                wps = get_same_dir_lanes(reference_wp)
            else: # Handle fake junction by using its entry / exit wps
                wps = []
                for junction_wps in reference_wp.get_junction().get_waypoints(carla.LaneType.Driving):
                    if get_road_key(junction_wps[index]) == get_road_key(reference_wp):
                        wps.append(junction_wps[index])
            return wps

        route_wp = self._route[ self._route_index]
        prev_route_wp = self._route[prev_route_index]
        check_dist = 1.1 * route_wp.transform.location.distance(prev_route_wp.transform.location)
        if prev_route_index !=  self._route_index:
            road_change = self._found_a_road_change(prev_route_index, self._route_index)

            if not self._is_junction(prev_route_wp) and road_change:
                old_wps = get_lane_waypoints(prev_route_wp, 1)
                new_wps = get_lane_waypoints(route_wp, 0)

                # Map the new lanes to the old ones
                mapped_keys = {}

                unmapped_wps = new_wps
                for old_wp in old_wps:
                    location = old_wp.transform.location
                    for new_wp in unmapped_wps:
                        if location.distance(new_wp.transform.location) < check_dist:
                            unmapped_wps.remove(new_wp)
                            mapped_keys[get_lane_key(old_wp)] = get_lane_key(new_wp)
                            break

                # Remake the road back actors dictionary
                new_road_dict = {}
                for lane_key in self._road_dict:
                    if lane_key not in mapped_keys:
                        continue  # A lane ended at that road
                    new_lane_key = mapped_keys[lane_key]
                    new_road_dict[new_lane_key] = self._road_dict[lane_key]

                self._road_dict = new_road_dict

                if not self._road_ego_key in mapped_keys:
                    # Return the default. This might happen when the route lane ends and should be fixed next frame
                    self._road_ego_key = get_lane_key(route_wp)
                else:
                    self._road_ego_key = mapped_keys[self._road_ego_key]
            else:
                self._road_ego_key = self._get_ego_route_lane_key(route_wp)

    def _update_junction_actors(self):
        """
        Handles an actor depending on their previous state. Actors entering the junction have its exit
        monitored through their waypoint. When they exit, they are either moved to a connecting junction,
        or added to the exit dictionary. Actors that exited the junction will stop after a certain distance
        """
        if len(self._active_junctions) == 0:
            return

        max_index = len(self._active_junctions) - 1
        for i, junction in enumerate(self._active_junctions):
            if self.debug:
                route_keys = junction.route_entry_keys + junction.route_exit_keys
                route_oppo_keys = junction.opposite_entry_keys + junction.opposite_exit_keys
                for wp in junction.entry_wps + junction.exit_wps:
                    if get_lane_key(wp) in route_keys:
                        draw_point(self._world, wp.transform.location, DEBUG_MEDIUM, DEBUG_ROAD, False)
                    elif get_lane_key(wp) in route_oppo_keys:
                        draw_point(self._world, wp.transform.location, DEBUG_MEDIUM, DEBUG_OPPOSITE, False)
                    else:
                        draw_point(self._world, wp.transform.location, DEBUG_MEDIUM, DEBUG_JUNCTION, False)

            actor_dict = junction.actor_dict
            exit_dict = junction.exit_dict
            remove_middle = junction.scenario_info['remove_middle']
            for j, actor in enumerate(list(actor_dict)):
                if actor not in actor_dict:
                    continue  # Actor was removed during the loop
                location = CarlaDataProvider.get_location(actor)
                if not location:
                    continue

                state, exit_lane_key, _ = actor_dict[actor].values()
                if self.debug:
                    string = 'J' + str(i+1) + '_' + state[:2]
                    draw_string(self._world, location, string, DEBUG_JUNCTION, False)

                # Monitor its entry
                if state == JUNCTION_ENTRY:
                    actor_wp = self._map.get_waypoint(location)
                    if self._is_junction(actor_wp) and junction.contains(actor_wp.get_junction()):
                        if remove_middle:
                            self._destroy_actor(actor)  # Don't clutter the junction if a junction scenario is active
                            continue
                        actor_dict[actor]['state'] = JUNCTION_MIDDLE

                # Monitor its exit and destroy an actor if needed
                elif state == JUNCTION_MIDDLE:
                    actor_wp = self._map.get_waypoint(location)
                    actor_lane_key = get_lane_key(actor_wp)
                    if not self._is_junction(actor_wp) and actor_lane_key in exit_dict:
                        if i < max_index and actor_lane_key in junction.route_exit_keys:
                            # Exited through a connecting lane in the route direction.
                            self._remove_actor_info(actor)
                            other_junction = self._active_junctions[i+1]
                            self._add_actor_dict_element(other_junction.actor_dict, actor)

                        elif i > 0 and actor_lane_key in junction.opposite_exit_keys:
                            # Exited through a connecting lane in the opposite direction.
                            # THIS SHOULD NEVER HAPPEN, an entry source should have already added it.
                            other_junction = self._active_junctions[i-1]
                            if actor not in other_junction.actor_dict:
                                self._remove_actor_info(actor)
                                self._add_actor_dict_element(other_junction.actor_dict, actor, at_oppo_entry_lane=True)

                        else:
                            # Check the lane capacity
                            exit_dict[actor_lane_key]['ref_wp'] = actor_wp
                            actor_dict[actor]['state'] = JUNCTION_EXIT
                            actor_dict[actor]['exit_lane_key'] = actor_lane_key

                            actors = exit_dict[actor_lane_key]['actors']
                            if len(actors) > 0 and len(actors) >= exit_dict[actor_lane_key]['max_actors']:
                                self._destroy_actor(actors[0])  # This is always the front most vehicle
                            actors.append(actor)

                # Change them to "road mode" when far enough from the junction
                elif state == JUNCTION_EXIT:
                    distance = location.distance(exit_dict[exit_lane_key]['ref_wp'].transform.location)
                    if distance > exit_dict[exit_lane_key]['max_distance']:
                        actor_dict[actor]['state'] = JUNCTION_ROAD

                # Set them ready to move so that the ego can smoothly cross the junction
                elif state == JUNCTION_ROAD:
                    self._set_road_actor_speed(location, actor, multiplier=1.5)
                    pass

    def _update_opposite_actors(self):
        """
        Updates the opposite actors. This involves tracking their position,
        removing them if too far behind the ego.
        """
        ego_speed = CarlaDataProvider.get_velocity(self._ego_actor)
        max_dist = max(self._opposite_removal_dist + ego_speed * self._opposite_increase_ratio, self._opposite_spawn_dist)
        for actor in list(self._opposite_actors):
            location = CarlaDataProvider.get_location(actor)
            if not location:
                continue
            if self.debug:
                draw_string(self._world, location, 'O', DEBUG_OPPOSITE, False)
            distance = location.distance(self._ego_wp.transform.location)
            if distance > max_dist and self._is_location_behind_ego(location):
                self._destroy_actor(actor)

    def _set_actors_speed(self):
        """
        Sets the speed of all the BA actors. Done by changing a given percentage it the TM value.
        Additionaly, avoid issues with speed limits trigger boxes by using the ego's target speed as reference.
        """
        for actor, percentage in self._actors_speed_perc.items():
            percentage = min(100, max(0, percentage))
            real_percentage = self._ego_target_speed / actor.get_speed_limit() * percentage
            speed_red = (100 - real_percentage)
            self._tm.vehicle_percentage_speed_difference(actor, speed_red)

    def _remove_actor_info(self, actor):
        """Removes all the references of the actor"""

        for lane in self._road_dict:
            if actor in self._road_dict[lane].actors:
                self._road_dict[lane].actors.remove(actor)
                break

        if actor in self._opposite_actors:
            self._opposite_actors.remove(actor)
        if actor in self._stopped_road_actors:
            self._stopped_road_actors.remove(actor)

        for opposite_source in self._opposite_sources:
            if actor in opposite_source.actors:
                opposite_source.actors.remove(actor)
                break

        for junction in self._active_junctions:
            junction.actor_dict.pop(actor, None)

            for entry_source in junction.entry_sources:
                if actor in entry_source.actors:
                    entry_source.actors.remove(actor)
                    break

            for exit_keys in junction.exit_dict:
                exit_actors = junction.exit_dict[exit_keys]['actors']
                if actor in exit_actors:
                    exit_actors.remove(actor)
                    break

        self._actors_speed_perc.pop(actor, None)
        if actor in self._all_actors:
            self._all_actors.remove(actor)

    def _destroy_actor(self, actor):
        """Destroy the actor and all its references"""
        print("Destorying")
        self._remove_actor_info(actor)
        actor.set_autopilot(False)
        try:
            actor.destroy()
        except RuntimeError:
            pass

    def _update_ego_data(self):
        """
        Checks the ego location to see if it has moved closer to the next route waypoint,
        updating its information. This never checks for backwards movements to avoid unnedded confusion.
        It also saves its max speed, used as a baseline for all BA vehicles.
        """
        location = CarlaDataProvider.get_location(self._ego_actor)

        for index in range(self._route_index, min(self._route_index + self._route_buffer, self._route_length)):
            route_wp = self._route[index]

            route_wp_dir = route_wp.transform.get_forward_vector()    # Waypoint's forward vector
            veh_wp_dir = location - route_wp.transform.location       # vector waypoint - vehicle
            dot_ve_wp = veh_wp_dir.x * route_wp_dir.x + veh_wp_dir.y * route_wp_dir.y + veh_wp_dir.z * route_wp_dir.z

            if dot_ve_wp > 0:
                self._route_index = index

        self._ego_wp = self._route[self._route_index]

        if self.debug:
            string = 'EGO_' + self._ego_state[0].upper()
            debug_name = DEBUG_ROAD if self._ego_state == EGO_ROAD else DEBUG_JUNCTION
            draw_string(self._world, location, string, debug_name, False)

        self._ego_target_speed = self._ego_actor.get_speed_limit()<|MERGE_RESOLUTION|>--- conflicted
+++ resolved
@@ -212,13 +212,7 @@
     Handles the background activity
     """
 
-<<<<<<< HEAD
-    VELOCITY_MULTIPLIER = 2.5  # TODO: Remove it when the map has speed limits
-
     def __init__(self, ego_actor, route, debug=False, name="BackgroundBehavior"):
-=======
-    def __init__(self, ego_actor, route, night_mode=False, debug=False, name="BackgroundBehavior"):
->>>>>>> 69c2ef75
         """
         Setup class members
         """
@@ -1918,15 +1912,7 @@
         if not actor:
             return actor
 
-<<<<<<< HEAD
-        self._tm.auto_lane_change(actor, False)
-        self._set_actor_speed_percentage(actor, 100)
-=======
         self._initialize_actor(actor)
-        if self._night_mode:
-            actor.set_light_state(carla.VehicleLightState(
-                carla.VehicleLightState.Position | carla.VehicleLightState.LowBeam))
->>>>>>> 69c2ef75
 
         return actor
 
