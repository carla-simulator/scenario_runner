#!/usr/bin/env python

# Copyright (c) 2018-2020 Intel Corporation
#
# This work is licensed under the terms of the MIT license.
# For a copy, see <https://opensource.org/licenses/MIT>.

"""
This module provide BasicScenario, the basic class of all the scenarios.
"""

from __future__ import print_function

import operator
import py_trees

import carla

from srunner.scenariomanager.scenarioatomics.atomic_trigger_conditions import (WaitForBlackboardVariable,
                                                                               InTimeToArrivalToLocation)
from srunner.scenariomanager.scenarioatomics.atomic_behaviors import WaitForever
from srunner.scenariomanager.carla_data_provider import CarlaDataProvider
from srunner.scenariomanager.timer import TimeOut
from srunner.scenariomanager.scenarioatomics.atomic_behaviors import UpdateAllActorControls
from srunner.scenariomanager.scenarioatomics.atomic_criteria import Criterion


class BasicScenario(object):

    """
    Base class for user-defined scenario
    """

    def __init__(self, name, ego_vehicles, config, world,
                 debug_mode=False, terminate_on_failure=False, criteria_enable=False):
        """
        Setup all relevant parameters and create scenario
        and instantiate scenario manager
        """
        self.name = name
        self.ego_vehicles = ego_vehicles
        self.other_actors = []
        self.parking_slots = []
        self.config = config
        self.world = world
        self.debug_mode = debug_mode
        self.terminate_on_failure = terminate_on_failure
        self.criteria_enable = criteria_enable

        self.route_mode = bool(config.route)
        self.behavior_tree = None
        self.criteria_tree = None

        # If no timeout was provided, set it to 60 seconds
        if not hasattr(self, 'timeout'):
            self.timeout = 60 
        if debug_mode:
            py_trees.logging.level = py_trees.logging.Level.DEBUG

        if not self.route_mode:
            # Only init env for route mode, avoid duplicate initialization during runtime
            self._initialize_environment(world)
            
        self._initialize_actors(config)

        if CarlaDataProvider.is_runtime_init_mode():
            world.wait_for_tick()
        elif CarlaDataProvider.is_sync_mode():
            world.tick()
        else:
            world.wait_for_tick()

        # Main scenario tree
        self.scenario_tree = py_trees.composites.Parallel(name, policy=py_trees.common.ParallelPolicy.SUCCESS_ON_ONE)

        # Add a trigger and end condition to the behavior to ensure it is only activated when it is relevant
        self.behavior_tree = py_trees.composites.Sequence()

        trigger_behavior = self._setup_scenario_trigger(config)
        if trigger_behavior:
            self.behavior_tree.add_child(trigger_behavior)

<<<<<<< HEAD
        if behavior is not None:
            behavior_seq.add_child(behavior)
            behavior_seq.name = 'VehicleBehavior'
=======
        scenario_behavior = self._create_behavior()
        self.behavior_tree.add_child(scenario_behavior)
        self.behavior_tree.name = scenario_behavior.name
>>>>>>> d19056ba

        end_behavior = self._setup_scenario_end(config)
        if end_behavior:
            self.behavior_tree.add_child(end_behavior)

        # Create the lights behavior
        lights = self._create_lights_behavior()
        if lights:
            self.scenario_tree.add_child(lights)

        # Create the weather behavior
        weather = self._create_weather_behavior()
        if weather:
            self.scenario_tree.add_child(weather)

        # And then add it to the main tree
        self.scenario_tree.add_child(self.behavior_tree)

        # Create the criteria tree (if needed)
        if self.criteria_enable:
            criteria = self._create_test_criteria()

            # All the work is done, thanks!
            if isinstance(criteria, py_trees.composites.Composite):
                self.criteria_tree = criteria

            # Lazy mode, but its okay, we'll create the parallel behavior tree for you.
            elif isinstance(criteria, list):
                for criterion in criteria:
                    criterion.terminate_on_failure = terminate_on_failure

                self.criteria_tree = py_trees.composites.Parallel(name="Test Criteria",
                                                                  policy=py_trees.common.ParallelPolicy.SUCCESS_ON_ALL)
                self.criteria_tree.add_children(criteria)
                self.criteria_tree.setup(timeout=1)

            else:
                raise ValueError("WARNING: Scenario {} couldn't be setup, make sure the criteria is either "
                                 "a list or a py_trees.composites.Composite".format(self.name))

            self.scenario_tree.add_child(self.criteria_tree)

        # Create the timeout behavior
        self.timeout_node = self._create_timeout_behavior()
        if self.timeout_node:
            self.scenario_tree.add_child(self.timeout_node)

        # Add other nodes
        self.scenario_tree.add_child(UpdateAllActorControls())

        self.scenario_tree.setup(timeout=1)

    def _initialize_environment(self, world):
        """
        Default initialization of weather and road friction.
        Override this method in child class to provide custom initialization.
        """

        # Set the appropriate weather conditions
        world.set_weather(self.config.weather)

        # Set the appropriate road friction
        if self.config.friction is not None:
            friction_bp = world.get_blueprint_library().find('static.trigger.friction')
            extent = carla.Location(1000000.0, 1000000.0, 1000000.0)
            friction_bp.set_attribute('friction', str(self.config.friction))
            friction_bp.set_attribute('extent_x', str(extent.x))
            friction_bp.set_attribute('extent_y', str(extent.y))
            friction_bp.set_attribute('extent_z', str(extent.z))

            # Spawn Trigger Friction
            transform = carla.Transform()
            transform.location = carla.Location(-10000.0, -10000.0, 0.0)
            world.spawn_actor(friction_bp, transform)

    def _initialize_actors(self, config):
        """
        Default initialization of other actors.
        Override this method in child class to provide custom initialization.
        """
        if config.other_actors:
            new_actors = CarlaDataProvider.request_new_actors(config.other_actors)
            if not new_actors:
                raise Exception("Error: Unable to add actors")

            for new_actor in new_actors:
                self.other_actors.append(new_actor)

    def _setup_scenario_trigger(self, config):
        """
        This function creates a trigger maneuver, that has to be finished before the real scenario starts.
        This implementation focuses on the first available ego vehicle.

        The function can be overloaded by a user implementation inside the user-defined scenario class.
        """
        if config.trigger_points and config.trigger_points[0]:
            start_location = config.trigger_points[0].location
        else:
            return None

        # Scenario is not part of a route, wait for the ego to move
        if not self.route_mode or config.route_var_name is None:
            return InTimeToArrivalToLocation(self.ego_vehicles[0], 2.0, start_location)

        # Scenario is part of a route.
        check_name = "WaitForBlackboardVariable: {}".format(config.route_var_name)
        return WaitForBlackboardVariable(config.route_var_name, True, False, name=check_name)

    def _setup_scenario_end(self, config):
        """
        This function adds and additional behavior to the scenario, which is triggered
        after it has ended. The Blackboard variable is set to False to indicate the scenario has ended.
        The function can be overloaded by a user implementation inside the user-defined scenario class.
        """
        if not self.route_mode or config.route_var_name is None:
            return None

        # Scenario is part of a route.
        end_sequence = py_trees.composites.Sequence()
        name = "Reset Blackboard Variable: {} ".format(config.route_var_name)
        end_sequence.add_child(py_trees.blackboard.SetBlackboardVariable(name, config.route_var_name, False))
        end_sequence.add_child(WaitForever())  # scenario can't stop the route

        return end_sequence

    def _create_behavior(self):
        """
        Pure virtual function to setup user-defined scenario behavior
        """
        raise NotImplementedError(
            "This function is re-implemented by all scenarios"
            "If this error becomes visible the class hierarchy is somehow broken")

    def _create_test_criteria(self):
        """
        Pure virtual function to setup user-defined evaluation criteria for the
        scenario
        """
        raise NotImplementedError(
            "This function is re-implemented by all scenarios"
            "If this error becomes visible the class hierarchy is somehow broken")

    def _create_weather_behavior(self):
        """
        Default empty initialization of the weather behavior,
        responsible of controlling the weather during the simulation.
        Override this method in child class to provide custom initialization.
        """
        pass

    def _create_lights_behavior(self):
        """
        Default empty initialization of the lights behavior,
        responsible of controlling the street lights during the simulation.
        Override this method in child class to provide custom initialization.
        """
        pass

    def _create_timeout_behavior(self):
        """
        Default initialization of the timeout behavior.
        Override this method in child class to provide custom initialization.
        """
        return TimeOut(self.timeout, name="TimeOut")  # Timeout node

    def change_control(self, control):  # pylint: disable=no-self-use
        """
        This is a function that changes the control based on the scenario determination
        :param control: a carla vehicle control
        :return: a control to be changed by the scenario.

        Note: This method should be overriden by the user-defined scenario behavior
        """
        return control

    def get_criteria(self):
        """
        Return the list of test criteria, including all the leaf nodes.
        Some criteria might have trigger conditions, which have to be filtered out.
        """
        criteria = []
        if not self.criteria_tree:
            return criteria

        criteria_nodes = self._extract_nodes_from_tree(self.criteria_tree)
        for criterion in criteria_nodes:
            if isinstance(criterion, Criterion):
                criteria.append(criterion)

        return criteria

    def _extract_nodes_from_tree(self, tree):  # pylint: disable=no-self-use
        """
        Returns the list of all nodes from the given tree
        """
        node_list = [tree]
        more_nodes_exist = True
        while more_nodes_exist:
            more_nodes_exist = False
            for node in list(node_list):
                if node.children:
                    node_list.remove(node)
                    more_nodes_exist = True
                    for child in node.children:
                        node_list.append(child)

        if len(node_list) == 1 and isinstance(node_list[0], py_trees.composites.Parallel):
            return []

        return node_list

    def terminate(self):
        """
        This function sets the status of all leaves in the scenario tree to INVALID
        """
        # Get list of all nodes in the tree
        node_list = self._extract_nodes_from_tree(self.scenario_tree)

        # Set status to INVALID
        for node in node_list:
            node.terminate(py_trees.common.Status.INVALID)

        # Cleanup all instantiated controllers
        actor_dict = {}
        try:
            check_actors = operator.attrgetter("ActorsWithController")
            actor_dict = check_actors(py_trees.blackboard.Blackboard())
        except AttributeError:
            pass
        for actor_id in actor_dict:
            actor_dict[actor_id].reset()
        py_trees.blackboard.Blackboard().set("ActorsWithController", {}, overwrite=True)

    def remove_all_actors(self):
        """
        Remove all actors
        """
        if not hasattr(self, 'other_actors'):
            return
        for i, _ in enumerate(self.other_actors):
            if self.other_actors[i] is not None:
                if CarlaDataProvider.actor_id_exists(self.other_actors[i].id):
                    CarlaDataProvider.remove_actor_by_id(self.other_actors[i].id)
                self.other_actors[i] = None
        self.other_actors = []

    def get_parking_slots(self):
        """
        Returns occupied parking slots.
        """
        return self.parking_slots<|MERGE_RESOLUTION|>--- conflicted
+++ resolved
@@ -60,7 +60,7 @@
         if not self.route_mode:
             # Only init env for route mode, avoid duplicate initialization during runtime
             self._initialize_environment(world)
-            
+
         self._initialize_actors(config)
 
         if CarlaDataProvider.is_runtime_init_mode():
@@ -80,15 +80,10 @@
         if trigger_behavior:
             self.behavior_tree.add_child(trigger_behavior)
 
-<<<<<<< HEAD
-        if behavior is not None:
-            behavior_seq.add_child(behavior)
-            behavior_seq.name = 'VehicleBehavior'
-=======
         scenario_behavior = self._create_behavior()
-        self.behavior_tree.add_child(scenario_behavior)
-        self.behavior_tree.name = scenario_behavior.name
->>>>>>> d19056ba
+        if scenario_behavior is not None:
+            self.behavior_tree.add_child(scenario_behavior)
+            self.behavior_tree.name = scenario_behavior.name
 
         end_behavior = self._setup_scenario_end(config)
         if end_behavior:
