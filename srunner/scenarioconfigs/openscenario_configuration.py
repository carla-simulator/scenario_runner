--- conflicted
+++ resolved
@@ -159,20 +159,6 @@
         Extract weather information from OpenSCENARIO config
         """
 
-<<<<<<< HEAD
-        for weather in self.init.iter("Weather"):
-            sun = weather.find("Sun")
-            self.weather.sun_azimuth = math.degrees(float(sun.attrib.get('azimuth', 0)))
-            self.weather.sun_altitude = math.degrees(float(sun.attrib.get('elevation', 0)))
-            self.weather.cloudiness = 100 - float(sun.attrib.get('intensity', 0)) * 100
-            precepitation = weather.find("Precipitation")
-            self.weather.precipitation = 0
-            if precepitation.attrib.get('type') == "rain":
-                self.weather.precipitation = float(precepitation.attrib.get('intensity')) * 100
-                self.weather.precipitation_deposits = 100  # if it rains, make the road wet
-            elif precepitation.attrib.get('type') == "snow":
-                raise AttributeError("CARLA does not support snow precipitation")
-=======
         set_environment = next(self.init.iter("SetEnvironment"))
 
         if sum(1 for _ in set_environment.iter("Weather")) != 0:
@@ -202,7 +188,6 @@
             self.weather.wetness = self.weather.precipitation
         elif precepitation.attrib.get('type') == "snow":
             raise AttributeError("CARLA does not support snow precipitation")
->>>>>>> a6abc328
 
     def _set_carla_friction(self):
         """
