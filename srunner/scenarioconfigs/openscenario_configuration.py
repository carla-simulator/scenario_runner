#!/usr/bin/env python

# Copyright (c) 2019 Intel Corporation
#
# This work is licensed under the terms of the MIT license.
# For a copy, see <https://opensource.org/licenses/MIT>.

"""
This module provides the key configuration parameters for a scenario based on OpenSCENARIO
"""

from __future__ import print_function

import logging
import math
import os
import xml.etree.ElementTree as ET

import xmlschema

import carla

# pylint: disable=line-too-long
from srunner.scenarioconfigs.scenario_configuration import ActorConfigurationData, ScenarioConfiguration, WeatherConfiguration
# pylint: enable=line-too-long
from srunner.scenariomanager.carla_data_provider import CarlaDataProvider  # workaround
from srunner.tools.openscenario_parser import OpenScenarioParser


class OpenScenarioConfiguration(ScenarioConfiguration):

    """
    Limitations:
    - Only one Story + Init is supported per Storyboard
    """

    def __init__(self, filename, client):

        self.xml_tree = ET.parse(filename)

        self._set_global_parameters()
        self._validate_openscenario_configuration()
        self.client = client

        self.catalogs = {}

        self.other_actors = []
        self.ego_vehicles = []
        self.trigger_points = []
        self.weather = WeatherConfiguration()

        self.storyboard = self.xml_tree.find("Storyboard")
        self.story = self.storyboard.find("Story")
        self.init = self.storyboard.find("Init")

<<<<<<< HEAD
        self.logger = logging.getLogger("CatalogMessages")
=======
        self.logger = logging.getLogger("OpenScenarioConfiguration")
>>>>>>> 4bce1c82

        self._parse_openscenario_configuration()

    def _validate_openscenario_configuration(self):
        """
        Validate the given OpenSCENARIO config against the 0.9.1 XSD

        Note: This will throw if the config is not valid. But this is fine here.
        """
        xsd_file = os.path.join(os.path.dirname(os.path.abspath(__file__)), "../openscenario/OpenSCENARIO_v0.9.1.xsd")
        xsd = xmlschema.XMLSchema(xsd_file)
        xsd.validate(self.xml_tree)

    def _parse_openscenario_configuration(self):
        """
        Parse the given OpenSCENARIO config file, set and validate parameters
        """
        self._load_catalogs()

        self._set_scenario_name()
        self._set_carla_town()
        self._set_actor_information()
        self._set_carla_weather()
        self._set_carla_friction()

        self._validate_result()

    def _load_catalogs(self):
        """
        Read Catalog xml files into dictionary for later use

        NOTE: Catalogs must have distinct names, even across different types
        """
        catalogs = self.xml_tree.find("Catalogs")
        catalog_types = ["Vehicle",
                         "Driver",
                         "Pedestrian",
                         "PedestrianController",
                         "MiscObject",
                         "Environment",
                         "Maneuver",
                         "Route"]
        for catalog_type in catalog_types:
            catalog_path = catalogs.find(catalog_type + "Catalog") \
                                   .find("Directory") \
                                   .attrib.get('path')
            if not os.path.isfile(catalog_path):
                self.logger.warning("The %s path for the %s Catalog is invalid", catalog_path, catalog_type)
            else:
                xml_tree = ET.parse(catalog_path)
                catalog = xml_tree.find("Catalog")
                catalog_name = catalog.attrib.get("name")
                self.catalogs[catalog_name] = {}
                for entry in catalog:
                    self.catalogs[catalog_name][entry.attrib.get("name")] = entry

    def _set_scenario_name(self):
        """
        Extract the scenario name from the OpenSCENARIO header information
        """
        header = self.xml_tree.find("FileHeader")
        self.name = header.attrib.get('description', 'Unknown')

        if self.name.startswith("CARLA:"):
            OpenScenarioParser.set_use_carla_coordinate_system()

    def _set_carla_town(self):
        """
        Extract the CARLA town (level) from the RoadNetwork information from OpenSCENARIO

        Note: The specification allows multiple Logics elements within the RoadNetwork element.
              Hence, there can be multiple towns specified. We just use the _last_ one.
        """
        for logic in self.xml_tree.find("RoadNetwork").findall("Logics"):
            self.town = logic.attrib.get('filepath', None)

        if self.town is not None and ".xodr" in self.town:
            (_, tail) = os.path.split(self.town)
            self.town = tail[:-5]

        # workaround for relative positions during init
        world = self.client.get_world()
        if world is None or world.get_map().name != self.town:
            self.client.load_world(self.town)
            world = self.client.get_world()
            CarlaDataProvider.set_world(world)
            world.wait_for_tick()

    def _set_carla_weather(self):
        """
        Extract weather information from OpenSCENARIO config
        """

        set_environment = next(self.init.iter("SetEnvironment"))

        if sum(1 for _ in set_environment.iter("Weather")) != 0:
            environment = set_environment.find("Environment")
        elif set_environment.find("CatalogReference") is not None:
            catalog_reference = set_environment.find("CatalogReference")
            environment = self.catalogs[catalog_reference.attrib.get(
                "catalogName")][catalog_reference.attrib.get("entryName")]

        weather = environment.find("Weather")
        sun = weather.find("Sun")
        self.weather.sun_azimuth = math.degrees(float(sun.attrib.get('azimuth', 0)))
        self.weather.sun_altitude = math.degrees(float(sun.attrib.get('elevation', 0)))
        self.weather.cloudyness = 100 - float(sun.attrib.get('intensity', 0)) * 100
        precepitation = weather.find("Precipitation")
        self.weather.precipitation = 0
        if precepitation.attrib.get('type') == "rain":
            self.weather.precipitation = float(precepitation.attrib.get('intensity')) * 100
            self.weather.precipitation_deposits = 100  # if it rains, make the road wet
        elif precepitation.attrib.get('type') == "snow":
            raise AttributeError("CARLA does not support snow precipitation")

    def _set_carla_friction(self):
        """
        Extract road friction information from OpenSCENARIO config
        """

        road_condition = self.init.iter("RoadCondition")
        for condition in road_condition:
            self.friction = float(condition.attrib.get('frictionScale'))

    def _set_global_parameters(self):
        """
        Parse the complete scenario definition file, and replace all global parameter references
        with the actual values
        """

        global_parameters = dict()
        parameters = self.xml_tree.find('ParameterDeclaration')

        if parameters is None:
            return

        for parameter in parameters:
            name = parameter.attrib.get('name')
            value = parameter.attrib.get('value')

            global_parameters[name] = value

        for node in self.xml_tree.find('Entities').iter():
            for key in node.attrib:
                for param in global_parameters:
                    if node.attrib[key] == param:
                        node.attrib[key] = global_parameters[param]

        for node in self.xml_tree.find('Storyboard').iter():
            for key in node.attrib:
                for param in global_parameters:
                    if node.attrib[key] == param:
                        node.attrib[key] = global_parameters[param]

    def _set_actor_information(self):
        """
        Extract all actors and their corresponding specification

        NOTE: The rolename property has to be unique!
        """
        for entity in self.xml_tree.iter("Entities"):
            for obj in entity.iter("Object"):
                rolename = obj.attrib.get('name', 'simulation')
                args = dict()
                for prop in obj.iter("Property"):
                    key = prop.get('name')
                    value = prop.get('value')
                    args[key] = value

                for catalog_reference in obj.iter("CatalogReference"):
                    entry = self.catalogs[catalog_reference.attrib.get(
                        "catalogName")][catalog_reference.attrib.get("entryName")]
                    if entry.tag == "Vehicle":
                        self._extract_vehicle_information(entry, rolename, entry, args)
                    elif entry.tag == "Pedestrian":
                        self._extract_pedestrian_information(entry, rolename, entry, args)
                    elif entry.tag == "MiscObject":
                        self._extract_misc_information(entry, rolename, entry, args)
                    else:
                        self.logger.error("A CatalogReference specifies a reference that is not an Entity. Skipping...")

                for vehicle in obj.iter("Vehicle"):
                    self._extract_vehicle_information(obj, rolename, vehicle, args)

                for pedestrian in obj.iter("Pedestrian"):
                    self._extract_pedestrian_information(obj, rolename, pedestrian, args)
<<<<<<< HEAD

                for misc in obj.iter("MiscObject"):
                    self._extract_misc_information(obj, rolename, misc, args)

=======

                for misc in obj.iter("MiscObject"):
                    self._extract_misc_information(obj, rolename, misc, args)

>>>>>>> 4bce1c82
    def _extract_vehicle_information(self, obj, rolename, vehicle, args):
        """
        Helper function to _set_actor_information for getting vehicle information from XML tree
        """
        color = None
        model = vehicle.attrib.get('name', "vehicle.*")
        category = vehicle.attrib.get('category', "car")
        ego_vehicle = False
        for prop in obj.iter("Property"):
            if prop.get('name', '') == 'type':
                ego_vehicle = prop.get('value') == 'ego_vehicle'
            if prop.get('name', '') == 'color':
                color = prop.get('value')

        speed = self._get_actor_speed(rolename)
        new_actor = ActorConfigurationData(
            model, carla.Transform(), rolename, speed, color=color, category=category, args=args)
        new_actor.transform = self._get_actor_transform(rolename)

        if ego_vehicle:
            self.ego_vehicles.append(new_actor)
        else:
            self.other_actors.append(new_actor)

    def _extract_pedestrian_information(self, obj, rolename, pedestrian, args):
        """
        Helper function to _set_actor_information for getting pedestrian information from XML tree
        """
        model = pedestrian.attrib.get('model', "walker.*")

        new_actor = ActorConfigurationData(model, carla.Transform(), rolename, category="pedestrian", args=args)
        new_actor.transform = self._get_actor_transform(rolename)

        self.other_actors.append(new_actor)

    def _extract_misc_information(self, obj, rolename, misc, args):
        """
        Helper function to _set_actor_information for getting vehicle information from XML tree
        """
        category = misc.attrib.get('category')
        if category == "barrier":
            model = "static.prop.streetbarrier"
        elif category == "guardRail":
            model = "static.prop.chainbarrier"
        else:
            model = misc.attrib.get('name')
        new_actor = ActorConfigurationData(model, carla.Transform(), rolename, category="misc", args=args)
        new_actor.transform = self._get_actor_transform(rolename)

        self.other_actors.append(new_actor)

    def _get_actor_transform(self, actor_name):
        """
        Get the initial actor transform provided by the Init section

        Note: - The OpenScenario specification allows multiple definitions. We use the _first_ one
              - The OpenScenario specification allows different ways of specifying a position.
                We currently support the specification with absolute world coordinates and the relative positions
                RelativeWorld, RelativeObject and RelativeLane
              - When using relative positions the relevant reference point (e.g. transform of another actor)
                should be defined before!
        """

        actor_transform = carla.Transform()

        actor_found = False

        for private_action in self.init.iter("Private"):
            if private_action.attrib.get('object', None) == actor_name:
                if actor_found:
                    # pylint: disable=line-too-long
                    self.logger.warning("Warning: The actor '%s' was already assigned an initial position. Overwriting pose!", actor_name)
                    # pylint: enable=line-too-long
                actor_found = True
                for position in private_action.iter('Position'):
                    transform = OpenScenarioParser.convert_position_to_transform(
                        position, actor_list=self.other_actors)
                    if transform:
                        actor_transform = transform

        if not actor_found:
            # pylint: disable=line-too-long
            self.logger.warning("Warning: The actor '%s' was not assigned an initial position. Using (0,0,0)", actor_name)
            # pylint: enable=line-too-long

        return actor_transform

    def _get_actor_speed(self, actor_name):
        """
        Get the initial actor speed provided by the Init section
        """
        actor_speed = 0
        actor_found = False

        for private_action in self.init.iter("Private"):
            if private_action.attrib.get('object', None) == actor_name:
                if actor_found:
                    # pylint: disable=line-too-long
                    self.logger.warning("Warning: The actor '%s' was already assigned an initial position. Overwriting pose!", actor_name)
                    # pylint: enable=line-too-long
                actor_found = True

                for longitudinal_action in private_action.iter('Longitudinal'):
                    for speed in longitudinal_action.iter('Speed'):
                        for target in speed.iter('Target'):
                            for absolute in target.iter('Absolute'):
                                speed = float(absolute.attrib.get('value', 0))
                                if speed >= 0:
                                    actor_speed = speed
                                else:
                                    raise AttributeError(
                                        "Warning: Speed value of actor {} must be positive. Speed set to 0.".format(actor_name))  # pylint: disable=line-too-long
        return actor_speed

    def _validate_result(self):
        """
        Check that the current scenario configuration is valid
        """
        if not self.name:
            raise AttributeError("No scenario name found")

        if not self.town:
            raise AttributeError("CARLA level not defined")

        if not self.ego_vehicles:
            raise AttributeError("No ego vehicles defined in scenario")<|MERGE_RESOLUTION|>--- conflicted
+++ resolved
@@ -53,11 +53,7 @@
         self.story = self.storyboard.find("Story")
         self.init = self.storyboard.find("Init")
 
-<<<<<<< HEAD
-        self.logger = logging.getLogger("CatalogMessages")
-=======
         self.logger = logging.getLogger("OpenScenarioConfiguration")
->>>>>>> 4bce1c82
 
         self._parse_openscenario_configuration()
 
@@ -244,17 +240,10 @@
 
                 for pedestrian in obj.iter("Pedestrian"):
                     self._extract_pedestrian_information(obj, rolename, pedestrian, args)
-<<<<<<< HEAD
 
                 for misc in obj.iter("MiscObject"):
                     self._extract_misc_information(obj, rolename, misc, args)
 
-=======
-
-                for misc in obj.iter("MiscObject"):
-                    self._extract_misc_information(obj, rolename, misc, args)
-
->>>>>>> 4bce1c82
     def _extract_vehicle_information(self, obj, rolename, vehicle, args):
         """
         Helper function to _set_actor_information for getting vehicle information from XML tree
