--- conflicted
+++ resolved
@@ -273,20 +273,7 @@
         new_actor = ActorConfigurationData(model, carla.Transform(), rolename, category="pedestrian")
         new_actor.transform = self._get_actor_transform(rolename)
 
-<<<<<<< HEAD
         self.other_actors.append(new_actor)
-=======
-                for misc in obj.iter("MiscObject"):
-                    category = misc.attrib.get('category')
-                    if category == "barrier":
-                        model = "static.prop.streetbarrier"
-                    elif category == "guardRail":
-                        model = "static.prop.chainbarrier"
-                    else:
-                        model = misc.attrib.get('name')
-                    new_actor = ActorConfigurationData(model, carla.Transform(), rolename)
-                    new_actor.transform = self._get_actor_transform(rolename)
->>>>>>> 4f05b7e7
 
     def _extract_misc_information(self, obj, rolename, misc):
         """
@@ -298,7 +285,7 @@
         elif category == "guardRail":
             model = "static.prop.chainbarrier"
         else:
-            model = "static.*"
+            model = misc.attrib.get('name')
         new_actor = ActorConfigurationData(model, carla.Transform(), rolename)
         new_actor.transform = self._get_actor_transform(rolename)
 
