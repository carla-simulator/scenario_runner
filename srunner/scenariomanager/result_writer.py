#!/usr/bin/env python

# Copyright (c) 2018-2019 Intel Corporation
#
# This work is licensed under the terms of the MIT license.
# For a copy, see <https://opensource.org/licenses/MIT>.

"""
This module contains the result gatherer and write for CARLA scenarios.
It shall be used from the ScenarioManager only.
"""

from __future__ import print_function

import time
import json
from tabulate import tabulate


class ResultOutputProvider(object):

    """
    This module contains the _result gatherer and write for CARLA scenarios.
    It shall be used from the ScenarioManager only.
    """

    def __init__(self, data, result, stdout=True, filename=None, junitfile=None, jsonfile=None):
        """
        Setup all parameters
        - _data contains all scenario-related information
        - _result is overall pass/fail info
        - _stdout (True/False) is used to (de)activate terminal output
        - _filename is used to (de)activate file output in tabular form
        - _junit is used to (de)activate file output in junit form
        - _json is used to (de)activate file output in json form
        """
        self._data = data
        self._result = result
        self._stdout = stdout
        self._filename = filename
        self._junit = junitfile
        self._json = jsonfile

        self._start_time = time.strftime('%Y-%m-%d %H:%M:%S',
                                         time.localtime(self._data.start_system_time))
        self._end_time = time.strftime('%Y-%m-%d %H:%M:%S',
                                       time.localtime(self._data.end_system_time))

    def write(self):
        """
        Public write function
        """
        if self._junit is not None:
            self._write_to_junit()
        if self._json is not None:
            self._write_to_reportjson()

        output = self.create_output_text()
        if self._filename is not None:
            with open(self._filename, 'w') as fd:
                fd.write(output)
        if self._stdout:
            print(output)

    def create_output_text(self):
        """
        Creates the output message
        """
        output = "\n"
        output += " ======= Results of Scenario: {} ---- {} =======\n".format(
            self._data.scenario_tree.name, self._result)
        end_line_length = len(output) - 3
        output += "\n"

        # Lis of all the actors
        output += " > Ego vehicles:\n"
        for ego_vehicle in self._data.ego_vehicles:
            output += "{}; ".format(ego_vehicle)
        output += "\n\n"

        output += " > Other actors:\n"
        for actor in self._data.other_actors:
            output += "{}; ".format(actor)
        output += "\n\n"

        # Simulation part
        output += " > Simulation Information\n"

        system_time = round(self._data.scenario_duration_system, 2)
        game_time = round(self._data.scenario_duration_game, 2)
        ratio = round(self._data.scenario_duration_game / self._data.scenario_duration_system, 3)

        list_statistics = [["Start Time", "{}".format(self._start_time)]]
        list_statistics.extend([["End Time", "{}".format(self._end_time)]])
        list_statistics.extend([["Duration (System Time)", "{}s".format(system_time)]])
        list_statistics.extend([["Duration (Game Time)", "{}s".format(game_time)]])
        list_statistics.extend([["Ratio (System Time / Game Time)", "{}s".format(ratio)]])

        output += tabulate(list_statistics, tablefmt='fancy_grid')
        output += "\n\n"

        # Criteria part
        output += " > Criteria Information\n"
        header = ['Actor', 'Criterion', 'Result', 'Actual Value', 'Expected Value']
        list_statistics = [header]

        for criterion in self._data.scenario.get_criteria():
            name_string = criterion.name
            if criterion.optional:
                name_string += " (Opt.)"
            else:
                name_string += " (Req.)"

            actor = "{} (id={})".format(criterion.actor.type_id[8:], criterion.actor.id)
            criteria = name_string
            result = "FAILURE" if criterion.test_status == "RUNNING" else criterion.test_status
            actual_value = criterion.actual_value
            expected_value = criterion.expected_value_success

            list_statistics.extend([[actor, criteria, result, actual_value, expected_value]])

        # Timeout
        actor = ""
        criteria = "Timeout (Req.)"
        result = "SUCCESS" if self._data.scenario_duration_game < self._data.scenario.timeout else "FAILURE"
        actual_value = round(self._data.scenario_duration_game, 2)
        expected_value = round(self._data.scenario.timeout, 2)

        list_statistics.extend([[actor, criteria, result, actual_value, expected_value]])

        # Global and final output message
        list_statistics.extend([['', 'GLOBAL RESULT', self._result, '', '']])

        output += tabulate(list_statistics, tablefmt='fancy_grid')
        output += "\n"
        output += " " + "=" * end_line_length + "\n"

        return output

    def _write_to_reportjson(self):
        """
        Write a machine-readable report to JSON

        The resulting report has the following format:
        {
            criteria: [
                {
                    name: "CheckCollisions",
                    expected: "0",
                    actual: "2",
                    optional: false,
                    success: false
                }, ...
            ]
        }
        """
        json_list = []

        def result_dict(name, actor, optional, expected, actual, success):
            """
            Convenience function to convert its arguments into a JSON-ready dict
            :param name: Name of the test criterion
            :param actor: Actor ID as string
            :param optional: If the criterion is optional
            :param expected: The expected value of the criterion (eg 0 for collisions)
            :param actual: The actual value
            :param success: If the test was passed
            :return: A dict data structure that will be written to JSON
            """
            return {
                "name": name,
                "actor": actor,
                "optional": optional,
                "expected": expected,
                "actual": actual,
                "success": success,
            }

        for criterion in self._data.scenario.get_criteria():
            json_list.append(
                result_dict(
                    criterion.name,
                    "{}-{}".format(criterion.actor.type_id[8:], criterion.actor.id),
                    criterion.optional,
                    criterion.expected_value_success,
                    criterion.actual_value,
                    criterion.test_status in ["SUCCESS", "ACCEPTABLE"]
                )
            )

        # add one entry for duration
        timeout = self._data.scenario.timeout
        duration = self._data.scenario_duration_game
        json_list.append(
            result_dict(
                "Duration", "all", False, timeout, duration, duration <= timeout
            )
        )

        result_object = {
            "scenario": self._data.scenario_tree.name,
            "success": self._result in ["SUCCESS", "ACCEPTABLE"],
            "criteria": json_list
        }

        with open(self._json, "w") as fp:
            json.dump(result_object, fp, indent=4)

    def _write_to_junit(self):
        """
        Writing to Junit XML
        """
        test_count = 0
        failure_count = 0
        for criterion in self._data.scenario.get_criteria():
            test_count += 1
            if criterion.test_status != "SUCCESS":
                failure_count += 1

        # handle timeout
        test_count += 1
        if self._data.scenario_duration_game >= self._data.scenario.timeout:
            failure_count += 1

<<<<<<< HEAD
        junit_file = open(self._junit, "w")

        junit_file.write("<?xml version=\"1.0\" encoding=\"UTF-8\"?>\n")

        test_suites_string = ("<testsuites tests=\"%d\" failures=\"%d\" disabled=\"0\" "
                              "errors=\"0\" timestamp=\"%s\" time=\"%5.2f\" "
                              "name=\"Simulation\" package=\"Scenarios\">\n" %
                              (test_count,
                               failure_count,
                               self._start_time,
                               self._data.scenario_duration_system))
        junit_file.write(test_suites_string)

        test_suite_string = ("  <testsuite name=\"%s\" tests=\"%d\" failures=\"%d\" "
                             "disabled=\"0\" errors=\"0\" time=\"%5.2f\">\n" %
                             (self._data.scenario_tree.name,
                              test_count,
                              failure_count,
                              self._data.scenario_duration_system))
        junit_file.write(test_suite_string)

        for criterion in self._data.scenario.get_criteria():
            testcase_name = criterion.name + "_" + \
                criterion.actor.type_id[8:] + "_" + str(criterion.actor.id)
            result_string = ("    <testcase name=\"{}\" status=\"run\" "
                             "time=\"0\" classname=\"Scenarios.{}\">\n".format(
                                 testcase_name, self._data.scenario_tree.name))
            if criterion.test_status != "SUCCESS":
                result_string += "      <failure message=\"{}\"  type=\"\"><![CDATA[\n".format(
                    criterion.name)
=======
        with open(self._junit, "w") as junit_file:

            junit_file.write("<?xml version=\"1.0\" encoding=\"UTF-8\"?>\n")

            test_suites_string = ("<testsuites tests=\"%d\" failures=\"%d\" disabled=\"0\" "
                                  "errors=\"0\" timestamp=\"%s\" time=\"%5.2f\" "
                                  "name=\"Simulation\" package=\"Scenarios\">\n" %
                                  (test_count,
                                   failure_count,
                                   self._start_time,
                                   self._data.scenario_duration_system))
            junit_file.write(test_suites_string)

            test_suite_string = ("  <testsuite name=\"%s\" tests=\"%d\" failures=\"%d\" "
                                 "disabled=\"0\" errors=\"0\" time=\"%5.2f\">\n" %
                                 (self._data.scenario_tree.name,
                                  test_count,
                                  failure_count,
                                  self._data.scenario_duration_system))
            junit_file.write(test_suite_string)

            for criterion in self._data.scenario.get_criteria():
                testcase_name = criterion.name + "_" + \
                    criterion.actor.type_id[8:] + "_" + str(criterion.actor.id)
                result_string = ("    <testcase name=\"{}\" status=\"run\" "
                                 "time=\"0\" classname=\"Scenarios.{}\">\n".format(
                                     testcase_name, self._data.scenario_tree.name))
                if criterion.test_status != "SUCCESS":
                    result_string += "      <failure message=\"{}\"  type=\"\"><!\[CDATA\[\n".format(
                        criterion.name)
                    result_string += "  Actual:   {}\n".format(
                        criterion.actual_value)
                    result_string += "  Expected: {}\n".format(
                        criterion.expected_value_success)
                    result_string += "\n"
                    result_string += "  Exact Value: {} = {}\]\]></failure>\n".format(
                        criterion.name, criterion.actual_value)
                else:
                    result_string += "  Exact Value: {} = {}\n".format(
                        criterion.name, criterion.actual_value)
                result_string += "    </testcase>\n"
                junit_file.write(result_string)

            # Handle timeout separately
            result_string = ("    <testcase name=\"Duration\" status=\"run\" time=\"{}\" "
                             "classname=\"Scenarios.{}\">\n".format(
                                 self._data.scenario_duration_system,
                                 self._data.scenario_tree.name))
            if self._data.scenario_duration_game >= self._data.scenario.timeout:
                result_string += "      <failure message=\"{}\"  type=\"\"><!\[CDATA\[\n".format(
                    "Duration")
>>>>>>> 6212d501
                result_string += "  Actual:   {}\n".format(
                    self._data.scenario_duration_game)
                result_string += "  Expected: {}\n".format(
                    self._data.scenario.timeout)
                result_string += "\n"
<<<<<<< HEAD
                result_string += "  Exact Value: {} = {}]]></failure>\n".format(
                    criterion.name, criterion.actual_value)
=======
                result_string += "  Exact Value: {} = {}\]\]></failure>\n".format(
                    "Duration", self._data.scenario_duration_game)
>>>>>>> 6212d501
            else:
                result_string += "  Exact Value: {} = {}\n".format(
                    "Duration", self._data.scenario_duration_game)
            result_string += "    </testcase>\n"
            junit_file.write(result_string)

<<<<<<< HEAD
        # Handle timeout separately
        result_string = ("    <testcase name=\"Duration\" status=\"run\" time=\"{}\" "
                         "classname=\"Scenarios.{}\">\n".format(
                             self._data.scenario_duration_system,
                             self._data.scenario_tree.name))
        if self._data.scenario_duration_game >= self._data.scenario.timeout:
            result_string += "      <failure message=\"{}\"  type=\"\"><![CDATA[\n".format(
                "Duration")
            result_string += "  Actual:   {}\n".format(
                self._data.scenario_duration_game)
            result_string += "  Expected: {}\n".format(
                self._data.scenario.timeout)
            result_string += "\n"
            result_string += "  Exact Value: {} = {}]]></failure>\n".format(
                "Duration", self._data.scenario_duration_game)
        else:
            result_string += "  Exact Value: {} = {}\n".format(
                "Duration", self._data.scenario_duration_game)
        result_string += "    </testcase>\n"
        junit_file.write(result_string)

        junit_file.write("  </testsuite>\n")
        junit_file.write("</testsuites>\n")
        junit_file.close()
=======
            junit_file.write("  </testsuite>\n")
            junit_file.write("</testsuites>\n")
>>>>>>> 6212d501
<|MERGE_RESOLUTION|>--- conflicted
+++ resolved
@@ -222,38 +222,6 @@
         if self._data.scenario_duration_game >= self._data.scenario.timeout:
             failure_count += 1
 
-<<<<<<< HEAD
-        junit_file = open(self._junit, "w")
-
-        junit_file.write("<?xml version=\"1.0\" encoding=\"UTF-8\"?>\n")
-
-        test_suites_string = ("<testsuites tests=\"%d\" failures=\"%d\" disabled=\"0\" "
-                              "errors=\"0\" timestamp=\"%s\" time=\"%5.2f\" "
-                              "name=\"Simulation\" package=\"Scenarios\">\n" %
-                              (test_count,
-                               failure_count,
-                               self._start_time,
-                               self._data.scenario_duration_system))
-        junit_file.write(test_suites_string)
-
-        test_suite_string = ("  <testsuite name=\"%s\" tests=\"%d\" failures=\"%d\" "
-                             "disabled=\"0\" errors=\"0\" time=\"%5.2f\">\n" %
-                             (self._data.scenario_tree.name,
-                              test_count,
-                              failure_count,
-                              self._data.scenario_duration_system))
-        junit_file.write(test_suite_string)
-
-        for criterion in self._data.scenario.get_criteria():
-            testcase_name = criterion.name + "_" + \
-                criterion.actor.type_id[8:] + "_" + str(criterion.actor.id)
-            result_string = ("    <testcase name=\"{}\" status=\"run\" "
-                             "time=\"0\" classname=\"Scenarios.{}\">\n".format(
-                                 testcase_name, self._data.scenario_tree.name))
-            if criterion.test_status != "SUCCESS":
-                result_string += "      <failure message=\"{}\"  type=\"\"><![CDATA[\n".format(
-                    criterion.name)
-=======
         with open(self._junit, "w") as junit_file:
 
             junit_file.write("<?xml version=\"1.0\" encoding=\"UTF-8\"?>\n")
@@ -282,14 +250,14 @@
                                  "time=\"0\" classname=\"Scenarios.{}\">\n".format(
                                      testcase_name, self._data.scenario_tree.name))
                 if criterion.test_status != "SUCCESS":
-                    result_string += "      <failure message=\"{}\"  type=\"\"><!\[CDATA\[\n".format(
+                    result_string += "      <failure message=\"{}\"  type=\"\"><![CDATA[\n".format(
                         criterion.name)
                     result_string += "  Actual:   {}\n".format(
                         criterion.actual_value)
                     result_string += "  Expected: {}\n".format(
                         criterion.expected_value_success)
                     result_string += "\n"
-                    result_string += "  Exact Value: {} = {}\]\]></failure>\n".format(
+                    result_string += "  Exact Value: {} = {}]]></failure>\n".format(
                         criterion.name, criterion.actual_value)
                 else:
                     result_string += "  Exact Value: {} = {}\n".format(
@@ -303,53 +271,20 @@
                                  self._data.scenario_duration_system,
                                  self._data.scenario_tree.name))
             if self._data.scenario_duration_game >= self._data.scenario.timeout:
-                result_string += "      <failure message=\"{}\"  type=\"\"><!\[CDATA\[\n".format(
+                result_string += "      <failure message=\"{}\"  type=\"\"><![CDATA[\n".format(
                     "Duration")
->>>>>>> 6212d501
                 result_string += "  Actual:   {}\n".format(
                     self._data.scenario_duration_game)
                 result_string += "  Expected: {}\n".format(
                     self._data.scenario.timeout)
                 result_string += "\n"
-<<<<<<< HEAD
                 result_string += "  Exact Value: {} = {}]]></failure>\n".format(
-                    criterion.name, criterion.actual_value)
-=======
-                result_string += "  Exact Value: {} = {}\]\]></failure>\n".format(
                     "Duration", self._data.scenario_duration_game)
->>>>>>> 6212d501
             else:
                 result_string += "  Exact Value: {} = {}\n".format(
                     "Duration", self._data.scenario_duration_game)
             result_string += "    </testcase>\n"
             junit_file.write(result_string)
 
-<<<<<<< HEAD
-        # Handle timeout separately
-        result_string = ("    <testcase name=\"Duration\" status=\"run\" time=\"{}\" "
-                         "classname=\"Scenarios.{}\">\n".format(
-                             self._data.scenario_duration_system,
-                             self._data.scenario_tree.name))
-        if self._data.scenario_duration_game >= self._data.scenario.timeout:
-            result_string += "      <failure message=\"{}\"  type=\"\"><![CDATA[\n".format(
-                "Duration")
-            result_string += "  Actual:   {}\n".format(
-                self._data.scenario_duration_game)
-            result_string += "  Expected: {}\n".format(
-                self._data.scenario.timeout)
-            result_string += "\n"
-            result_string += "  Exact Value: {} = {}]]></failure>\n".format(
-                "Duration", self._data.scenario_duration_game)
-        else:
-            result_string += "  Exact Value: {} = {}\n".format(
-                "Duration", self._data.scenario_duration_game)
-        result_string += "    </testcase>\n"
-        junit_file.write(result_string)
-
-        junit_file.write("  </testsuite>\n")
-        junit_file.write("</testsuites>\n")
-        junit_file.close()
-=======
             junit_file.write("  </testsuite>\n")
-            junit_file.write("</testsuites>\n")
->>>>>>> 6212d501
+            junit_file.write("</testsuites>\n")