--- conflicted
+++ resolved
@@ -1941,11 +1941,7 @@
     The behavior terminates after reaching the target_location (within 2 meters)
     """
 
-<<<<<<< HEAD
-    def __init__(self, actor, target_location=None, name="BasicAgentBehavior"):
-=======
     def __init__(self, actor, target_location, opt_dict=None, name="BasicAgentBehavior"):
->>>>>>> 14ae69e9
         """
         Setup actor and maximum steer value
         """
@@ -1959,20 +1955,12 @@
 
     def initialise(self):
         """Initialises the agent"""
-<<<<<<< HEAD
-        self._agent = BasicAgent(self._actor,
+        self._agent = BasicAgent(self._actor, opt_dict=self._opt_dict,
             map_inst=CarlaDataProvider.get_map(), grp_inst=CarlaDataProvider.get_global_route_planner())
         if self._target_location:
             self._plan = self._agent.set_destination(
                 self._target_location, CarlaDataProvider.get_location(self._actor))
             self._agent.set_global_plan(self._plan)
-=======
-        self._agent = BasicAgent(self._actor, opt_dict=self._opt_dict)
-        self._plan = self._agent.trace_route(
-            self._map.get_waypoint(CarlaDataProvider.get_location(self._actor)),
-            self._map.get_waypoint(self._target_location))
-        self._agent.set_global_plan(self._plan)
->>>>>>> 14ae69e9
 
     def update(self):
         new_status = py_trees.common.Status.RUNNING
