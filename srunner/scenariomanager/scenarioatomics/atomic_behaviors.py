#!/usr/bin/env python

# Copyright (c) 2018-2020 Intel Corporation
#
# This work is licensed under the terms of the MIT license.
# For a copy, see <https://opensource.org/licenses/MIT>.

"""
This module provides all atomic scenario behaviors required to realize
complex, realistic scenarios such as "follow a leading vehicle", "lane change",
etc.

The atomic behaviors are implemented with py_trees.
"""

from __future__ import print_function

import copy
import math
import operator
import os
import time
import subprocess

import numpy as np
from numpy import random
import py_trees
from py_trees.blackboard import Blackboard
import networkx

import carla
from agents.navigation.basic_agent import BasicAgent
from agents.navigation.constant_velocity_agent import ConstantVelocityAgent
from agents.navigation.local_planner import RoadOption, LocalPlanner
from agents.navigation.global_route_planner import GlobalRoutePlanner
from agents.tools.misc import is_within_distance

from srunner.scenariomanager.carla_data_provider import CarlaDataProvider
from srunner.scenariomanager.actorcontrols.actor_control import ActorControl
from srunner.scenariomanager.timer import GameTime
from srunner.tools.scenario_helper import detect_lane_obstacle
from srunner.tools.scenario_helper import generate_target_waypoint_list_multilane


import srunner.tools as sr_tools

EPSILON = 0.001


def calculate_distance(location, other_location, global_planner=None):
    """
    Method to calculate the distance between to locations

    Note: It uses the direct distance between the current location and the
          target location to estimate the time to arrival.
          To be accurate, it would have to use the distance along the
          (shortest) route between the two locations.
    """
    if global_planner:
        distance = 0

        # Get the route
        route = global_planner.trace_route(location, other_location)

        # Get the distance of the route
        for i in range(1, len(route)):
            curr_loc = route[i][0].transform.location
            prev_loc = route[i - 1][0].transform.location

            distance += curr_loc.distance(prev_loc)

        return distance

    return location.distance(other_location)


def get_actor_control(actor):
    """
    Method to return the type of control to the actor.
    """
    control = actor.get_control()
    actor_type = actor.type_id.split('.')[0]
    if not isinstance(actor, carla.Walker):
        control.steering = 0
    else:
        control.speed = 0

    return control, actor_type


class AtomicBehavior(py_trees.behaviour.Behaviour):

    """
    Base class for all atomic behaviors used to setup a scenario

    *All behaviors should use this class as parent*

    Important parameters:
    - name: Name of the atomic behavior
    """

    def __init__(self, name, actor=None):
        """
        Default init. Has to be called via super from derived class
        """
        super(AtomicBehavior, self).__init__(name)
        self.logger.debug("%s.__init__()" % (self.__class__.__name__))
        self.name = name
        self._actor = actor

    def setup(self, unused_timeout=15):
        """
        Default setup
        """
        self.logger.debug("%s.setup()" % (self.__class__.__name__))
        return True

    def initialise(self):
        """
        Initialise setup terminates WaypointFollowers
        Check whether WF for this actor is running and terminate all active WFs
        """
        if self._actor is not None:
            try:
                check_attr = operator.attrgetter("running_WF_actor_{}".format(self._actor.id))
                terminate_wf = copy.copy(check_attr(py_trees.blackboard.Blackboard()))
                py_trees.blackboard.Blackboard().set(
                    "terminate_WF_actor_{}".format(self._actor.id), terminate_wf, overwrite=True)
            except AttributeError:
                # It is ok to continue, if the Blackboard variable does not exist
                pass
        self.logger.debug("%s.initialise()" % (self.__class__.__name__))

    def terminate(self, new_status):
        """
        Default terminate. Can be extended in derived class
        """
        self.logger.debug("%s.terminate()[%s->%s]" % (self.__class__.__name__, self.status, new_status))


class RunScript(AtomicBehavior):

    """
    This is an atomic behavior to start execution of an additional script.

    Args:
        script (str): String containing the interpreter, scriptpath and arguments
            Example: "python /path/to/script.py --arg1"
        base_path (str): String containing the base path of for the script

    Attributes:
        _script (str): String containing the interpreter, scriptpath and arguments
            Example: "python /path/to/script.py --arg1"
        _base_path (str): String containing the base path of for the script
            Example: "/path/to/"

    Note:
        This is intended for the use with OpenSCENARIO. Be aware of security side effects.
    """

    def __init__(self, script, base_path=None, name="RunScript"):
        """
        Setup parameters
        """
        super(RunScript, self).__init__(name)
        self.logger.debug("%s.__init__()" % (self.__class__.__name__))
        self._script = script
        self._base_path = base_path

    def update(self):
        """
        Start script
        """
        path = None
        script_components = self._script.split(' ')
        if len(script_components) > 1:
            path = script_components[1]

        if not os.path.isfile(path):
            path = os.path.join(self._base_path, path)
        if not os.path.isfile(path):
            new_status = py_trees.common.Status.FAILURE
            print("Script file does not exists {}".format(path))
        else:
            subprocess.Popen(self._script, shell=True, cwd=self._base_path)  # pylint: disable=consider-using-with
            new_status = py_trees.common.Status.SUCCESS

        self.logger.debug("%s.update()[%s->%s]" % (self.__class__.__name__, self.status, new_status))
        return new_status


class ChangeParameter(AtomicBehavior):
    """
    This is an atomic behavior to change the osc parameter value.

    Args:
        parameter_ref (str): parameter name
        value (any): ParameterRef or number
    """

    def __init__(self, parameter_ref, value, rule=None, name="ChangeParameter"):
        super(ChangeParameter, self).__init__(name)
        self.logger.debug("%s.__init__()" % self.__class__.__name__)
        self._parameter_ref = parameter_ref
        self._rule = rule
        self._value = value

    def update(self):
        """
        update value of global osc parameter.
        """
        old_value = CarlaDataProvider.get_osc_global_param_value(self._parameter_ref)

        if self._rule == '+':
            new_value = self._value + float(old_value)
        elif self._rule == '*':
            new_value = self._value * float(old_value)
        else:
            new_value = self._value

        CarlaDataProvider.update_osc_global_params({self._parameter_ref: new_value})
        new_status = py_trees.common.Status.SUCCESS

        self.logger.debug("%s.update()[%s->%s]" % (self.__class__.__name__, self.status, new_status))
        return new_status


class ChangeWeather(AtomicBehavior):

    """
    Atomic to write a new weather configuration into the blackboard.
    Used in combination with WeatherBehavior() to have a continuous weather simulation.

    The behavior immediately terminates with SUCCESS after updating the blackboard.

    Args:
        weather (srunner.scenariomanager.weather_sim.Weather): New weather settings.
        name (string): Name of the behavior.
            Defaults to 'UpdateWeather'.

    Attributes:
        _weather (srunner.scenariomanager.weather_sim.Weather): Weather settings.
    """

    def __init__(self, weather, name="ChangeWeather"):
        """
        Setup parameters
        """
        super(ChangeWeather, self).__init__(name)
        self._weather = weather

    def update(self):
        """
        Write weather into blackboard and exit with success

        returns:
            py_trees.common.Status.SUCCESS
        """
        py_trees.blackboard.Blackboard().set("CarlaWeather", self._weather, overwrite=True)
        return py_trees.common.Status.SUCCESS


class ChangeRoadFriction(AtomicBehavior):

    """
    Atomic to update the road friction in CARLA.

    The behavior immediately terminates with SUCCESS after updating the friction.

    Args:
        friction (float): New friction coefficient.
        name (string): Name of the behavior.
            Defaults to 'UpdateRoadFriction'.

    Attributes:
        _friction (float): Friction coefficient.
    """

    def __init__(self, friction, name="ChangeRoadFriction"):
        """
        Setup parameters
        """
        super(ChangeRoadFriction, self).__init__(name)
        self._friction = friction

    def update(self):
        """
        Update road friction. Spawns new friction blueprint and removes the old one, if existing.

        returns:
            py_trees.common.Status.SUCCESS
        """

        for actor in CarlaDataProvider.get_world().get_actors().filter('static.trigger.friction'):
            actor.destroy()

        friction_bp = CarlaDataProvider.get_world().get_blueprint_library().find('static.trigger.friction')
        extent = carla.Location(1000000.0, 1000000.0, 1000000.0)
        friction_bp.set_attribute('friction', str(self._friction))
        friction_bp.set_attribute('extent_x', str(extent.x))
        friction_bp.set_attribute('extent_y', str(extent.y))
        friction_bp.set_attribute('extent_z', str(extent.z))

        # Spawn Trigger Friction
        transform = carla.Transform()
        transform.location = carla.Location(-10000.0, -10000.0, 0.0)
        CarlaDataProvider.get_world().spawn_actor(friction_bp, transform)

        return py_trees.common.Status.SUCCESS


class ChangeActorControl(AtomicBehavior):

    """
    Atomic to change the longitudinal/lateral control logic for an actor.
    The (actor, controller) pair is stored inside the Blackboard.

    The behavior immediately terminates with SUCCESS after the controller.

    Args:
        actor (carla.Actor): Actor that should be controlled by the controller.
        control_py_module (string): Name of the python module containing the implementation
            of the controller.
        args (dictionary): Additional arguments for the controller.
        scenario_file_path (string): Additional path to controller implementation.
        name (string): Name of the behavior.
            Defaults to 'ChangeActorControl'.

    Attributes:
        _actor_control (ActorControl): Instance of the actor control.
    """

    def __init__(self, actor, control_py_module, args, scenario_file_path=None, name="ChangeActorControl"):
        """
        Setup actor controller.
        """
        super(ChangeActorControl, self).__init__(name, actor)

        self._actor_control = ActorControl(actor, control_py_module=control_py_module,
                                           args=args, scenario_file_path=scenario_file_path)

    def update(self):
        """
        Write (actor, controler) pair to Blackboard, or update the controller
        if actor already exists as a key.

        returns:
            py_trees.common.Status.SUCCESS
        """

        actor_dict = {}

        try:
            check_actors = operator.attrgetter("ActorsWithController")
            actor_dict = check_actors(py_trees.blackboard.Blackboard())
        except AttributeError:
            pass

        if actor_dict:
            if self._actor.id in actor_dict:
                actor_dict[self._actor.id].reset()

        actor_dict[self._actor.id] = self._actor_control
        py_trees.blackboard.Blackboard().set("ActorsWithController", actor_dict, overwrite=True)

        return py_trees.common.Status.SUCCESS


class UpdateAllActorControls(AtomicBehavior):

    """
    Atomic to update (run one control loop step) all actor controls.

    The behavior is always in RUNNING state.

    Args:
        name (string): Name of the behavior.
            Defaults to 'UpdateAllActorControls'.
    """

    def __init__(self, name="UpdateAllActorControls"):
        """
        Constructor
        """
        super(UpdateAllActorControls, self).__init__(name)

    def update(self):
        """
        Execute one control loop step for all actor controls.

        returns:
            py_trees.common.Status.RUNNING
        """

        actor_dict = {}

        try:
            check_actors = operator.attrgetter("ActorsWithController")
            actor_dict = check_actors(py_trees.blackboard.Blackboard())
        except AttributeError:
            pass

        for actor_id in actor_dict:
            actor_dict[actor_id].run_step()

        return py_trees.common.Status.RUNNING


class ChangeActorTargetSpeed(AtomicBehavior):

    """
    Atomic to change the target speed for an actor controller.

    The behavior is in RUNNING state until the distance/duration
    conditions are satisfied, or if a second ChangeActorTargetSpeed atomic
    for the same actor is triggered.

    Args:
        actor (carla.Actor): Controlled actor.
        target_speed (float): New target speed [m/s].
        init_speed (boolean): Flag to indicate if the speed is the initial actor speed.
            Defaults to False.
        duration (float): Duration of the maneuver [s].
            Defaults to None.
        distance (float): Distance of the maneuver [m].
            Defaults to None.
        relative_actor (carla.Actor): If the target speed setting should be relative to another actor.
            Defaults to None.
        value (float): Offset, if the target speed setting should be relative to another actor.
            Defaults to None.
        value_type (string): Either 'Delta' or 'Factor' influencing how the offset to the reference actors
            velocity is applied. Defaults to None.
        continuous (boolean): If True, the atomic remains in RUNNING, independent of duration or distance.
            Defaults to False.
        name (string): Name of the behavior.
            Defaults to 'ChangeActorTargetSpeed'.

    Attributes:
        _target_speed (float): New target speed [m/s].
        _init_speed (boolean): Flag to indicate if the speed is the initial actor speed.
            Defaults to False.
        _start_time (float): Start time of the atomic [s].
            Defaults to None.
        _start_location (carla.Location): Start location of the atomic.
            Defaults to None.
        _duration (float): Duration of the maneuver [s].
            Defaults to None.
        _distance (float): Distance of the maneuver [m].
            Defaults to None.
        _relative_actor (carla.Actor): If the target speed setting should be relative to another actor.
            Defaults to None.
        _value (float): Offset, if the target speed setting should be relative to another actor.
            Defaults to None.
        _value_type (string): Either 'Delta' or 'Factor' influencing how the offset to the reference actors
            velocity is applied. Defaults to None.
        _continuous (boolean): If True, the atomic remains in RUNNING, independent of duration or distance.
            Defaults to False.
    """

    def __init__(self, actor, target_speed, init_speed=False,
                 duration=None, distance=None, relative_actor=None,
                 value=None, value_type=None, continuous=False, name="ChangeActorTargetSpeed"):
        """
        Setup parameters
        """
        super(ChangeActorTargetSpeed, self).__init__(name, actor)

        self._target_speed = target_speed
        self._init_speed = init_speed

        self._start_time = None
        self._start_location = None

        self._relative_actor = relative_actor
        self._value = value
        self._value_type = value_type
        self._continuous = continuous
        self._duration = duration
        self._distance = distance

    def initialise(self):
        """
        Set initial parameters such as _start_time and _start_location,
        and get (actor, controller) pair from Blackboard.

        May throw if actor is not available as key for the ActorsWithController
        dictionary from Blackboard.
        """
        actor_dict = {}

        try:
            check_actors = operator.attrgetter("ActorsWithController")
            actor_dict = check_actors(py_trees.blackboard.Blackboard())
        except AttributeError:
            pass

        if not actor_dict or not self._actor.id in actor_dict:
            raise RuntimeError("Actor not found in ActorsWithController BlackBoard")

        self._start_time = GameTime.get_time()
        self._start_location = CarlaDataProvider.get_location(self._actor)

        if self._relative_actor:
            relative_velocity = CarlaDataProvider.get_velocity(self._relative_actor)

            # get target velocity
            if self._value_type == 'delta':
                self._target_speed = relative_velocity + self._value
            elif self._value_type == 'factor':
                self._target_speed = relative_velocity * self._value
            else:
                print('self._value_type must be delta or factor')

        actor_dict[self._actor.id].update_target_speed(self._target_speed, start_time=self._start_time)

        if self._init_speed:
            actor_dict[self._actor.id].set_init_speed()

        super(ChangeActorTargetSpeed, self).initialise()

    def update(self):
        """
        Check the actor's current state and update target speed, if it is relative to another actor.

        returns:
            py_trees.common.Status.SUCCESS, if the duration or distance driven exceeded limits
                                            if another ChangeActorTargetSpeed atomic for the same actor was triggered.
            py_trees.common.Status.FAILURE, if the actor is not found in ActorsWithController Blackboard dictionary.
            py_trees.common.Status.FAILURE, else.
        """
        try:
            check_actors = operator.attrgetter("ActorsWithController")
            actor_dict = check_actors(py_trees.blackboard.Blackboard())
        except AttributeError:
            pass

        if not actor_dict or not self._actor.id in actor_dict:
            return py_trees.common.Status.FAILURE

        if actor_dict[self._actor.id].get_last_longitudinal_command() != self._start_time:
            return py_trees.common.Status.SUCCESS

        new_status = py_trees.common.Status.RUNNING

        if self._relative_actor:
            relative_velocity = CarlaDataProvider.get_velocity(self._relative_actor)

            # get target velocity
            if self._value_type == 'delta':
                actor_dict[self._actor.id].update_target_speed(relative_velocity + self._value)
            elif self._value_type == 'factor':
                actor_dict[self._actor.id].update_target_speed(relative_velocity * self._value)
            else:
                print('self._value_type must be delta or factor')

        # check duration and driven_distance
        if not self._continuous:
            if (self._duration is not None) and (GameTime.get_time() - self._start_time > self._duration):
                new_status = py_trees.common.Status.SUCCESS

            driven_distance = CarlaDataProvider.get_location(self._actor).distance(self._start_location)
            if (self._distance is not None) and (driven_distance > self._distance):
                new_status = py_trees.common.Status.SUCCESS

        if self._distance is None and self._duration is None:
            new_status = py_trees.common.Status.SUCCESS

        return new_status


class SyncArrivalOSC(AtomicBehavior):

    """
    Atomic to make two actors arrive at their corresponding places at the same time

    The behavior is in RUNNING state until the "main" actor has rezached its destination

    Args:
        actor (carla.Actor): Controlled actor.
        master_actor (carla.Actor): Reference actor to sync up to.
        actor_target (carla.Transform): Endpoint of the actor after the behavior finishes.
        master_target (carla.Transform): Endpoint of the master_actor after the behavior finishes.
        final_speed (float): Speed of the actor after the behavior ends.
        relative_to_master (boolean): Whether or not the final speed is relative to master_actor.
            Defaults to False.
        relative_type (string): Type of relative speed. Either 'delta' or 'factor'.
            Defaults to ''.
        name (string): Name of the behavior.
            Defaults to 'SyncArrivalOSC'.
    """

    DISTANCE_THRESHOLD = 1

    def __init__(self, actor, master_actor, actor_target, master_target, final_speed,
                 relative_to_master=False, relative_type='', name="SyncArrivalOSC"):
        """
        Setup required parameters
        """
        super(SyncArrivalOSC, self).__init__(name, actor)
        self.logger.debug("%s.__init__()" % (self.__class__.__name__))

        self._actor = actor
        self._actor_target = actor_target
        self._master_actor = master_actor
        self._master_target = master_target

        self._final_speed = final_speed
        self._final_speed_set = False
        self._relative_to_master = relative_to_master
        self._relative_type = relative_type

        self._start_time = None

    def initialise(self):
        """
        Set initial parameters and get (actor, controller) pair from Blackboard.

        May throw if actor is not available as key for the ActorsWithController
        dictionary from Blackboard.
        """
        actor_dict = {}

        try:
            check_actors = operator.attrgetter("ActorsWithController")
            actor_dict = check_actors(py_trees.blackboard.Blackboard())
        except AttributeError:
            pass

        if not actor_dict or not self._actor.id in actor_dict:
            raise RuntimeError("Actor not found in ActorsWithController BlackBoard")

        self._start_time = GameTime.get_time()

        # Get the distance of the actor to its endpoint
        distance = calculate_distance(
            CarlaDataProvider.get_location(self._actor), self._actor_target.location)

        # Get the time to arrival of the reference to its endpoint
        distance_reference = calculate_distance(
            CarlaDataProvider.get_location(self._master_actor), self._master_target.location)

        velocity_reference = CarlaDataProvider.get_velocity(self._master_actor)
        if velocity_reference > 0:
            time_reference = distance_reference / velocity_reference
        else:
            time_reference = float('inf')

        # Get the required velocity of the actor
        desired_velocity = distance / time_reference
        actor_dict[self._actor.id].update_target_speed(desired_velocity, start_time=self._start_time)

    def update(self):
        """
        Dynamic control update for actor velocity to ensure that both actors reach their target
        positions at the same time.
        """

        try:
            check_actors = operator.attrgetter("ActorsWithController")
            actor_dict = check_actors(py_trees.blackboard.Blackboard())
        except AttributeError:
            pass

        if not actor_dict or not self._actor.id in actor_dict:
            return py_trees.common.Status.FAILURE

        if actor_dict[self._actor.id].get_last_longitudinal_command() != self._start_time:
            return py_trees.common.Status.SUCCESS

        new_status = py_trees.common.Status.RUNNING

        # Get the distance of the actor to its endpoint
        distance = calculate_distance(
            CarlaDataProvider.get_location(self._actor), self._actor_target.location)

        if distance < self.DISTANCE_THRESHOLD:
            return py_trees.common.Status.SUCCESS  # Behaviour ends when the actor reaches its endpoint

        # Get the time to arrival of the reference to its endpoint
        distance_reference = calculate_distance(
            CarlaDataProvider.get_location(self._master_actor), self._master_target.location)

        velocity_reference = CarlaDataProvider.get_velocity(self._master_actor)
        if velocity_reference > 0:
            time_reference = distance_reference / velocity_reference
        else:
            time_reference = float('inf')

        # Get the required velocity of the actor
        desired_velocity = distance / time_reference
        actor_dict[self._actor.id].update_target_speed(desired_velocity)

        self.logger.debug("%s.update()[%s->%s]" % (self.__class__.__name__, self.status, new_status))
        return new_status

    def terminate(self, new_status):
        """
        On termination of this behavior, set the target speed to its desired one.
        This function is called several times, so the use of self._final_speed_set
        is needed to avoid interfering with other running behaviors
        """
        if not self._final_speed_set:
            try:
                check_actors = operator.attrgetter("ActorsWithController")
                actor_dict = check_actors(py_trees.blackboard.Blackboard())
            except AttributeError:
                pass

            if actor_dict and self._actor.id in actor_dict:

                if self._relative_to_master:
                    master_speed = CarlaDataProvider.get_velocity(self._master_actor)
                    if self._relative_type == 'delta':
                        final_speed = master_speed + self._final_speed
                    elif self._relative_type == 'factor':
                        final_speed = master_speed * self._final_speed
                    else:
                        print("'relative_type' must be delta or factor")
                else:
                    final_speed = self._final_speed

                actor_dict[self._actor.id].update_target_speed(final_speed)

            self._final_speed_set = True

        super(SyncArrivalOSC, self).terminate(new_status)


class ChangeActorWaypoints(AtomicBehavior):

    """
    Atomic to change the waypoints for an actor controller.

    The behavior is in RUNNING state until the last waypoint is reached, or if a
    second waypoint related atomic for the same actor is triggered. These are:
    - ChangeActorWaypoints
    - ChangeActorLateralMotion
    - ChangeActorLaneOffset

    Args:
        actor (carla.Actor): Controlled actor.
        waypoints (List of (OSC position, OSC route option)): List of (Position, Route Option) as OpenScenario elements.
            position will be converted to Carla transforms, considering the corresponding
            route option (e.g. shortest, fastest)
        name (string): Name of the behavior.
            Defaults to 'ChangeActorWaypoints'.

    Attributes:
        _waypoints (List of (OSC position, OSC route option)): List of (Position, Route Option) as OpenScenario elements
        _start_time (float): Start time of the atomic [s].
            Defaults to None.

    '''Note: When using routing options such as fastest or shortest, it is advisable to run
             in synchronous mode
    """

    def __init__(self, actor, waypoints, name="ChangeActorWaypoints"):
        """
        Setup parameters
        """
        super(ChangeActorWaypoints, self).__init__(name, actor)

        self._waypoints = waypoints
        self._start_time = None

    def initialise(self):
        """
        Set _start_time and get (actor, controller) pair from Blackboard.

        Set waypoint list for actor controller.

        May throw if actor is not available as key for the ActorsWithController
        dictionary from Blackboard.
        """
        actor_dict = {}

        try:
            check_actors = operator.attrgetter("ActorsWithController")
            actor_dict = check_actors(py_trees.blackboard.Blackboard())
        except AttributeError:
            pass

        if not actor_dict or not self._actor.id in actor_dict:
            raise RuntimeError("Actor not found in ActorsWithController BlackBoard")

        self._start_time = GameTime.get_time()

        # Transforming OSC waypoints to Carla waypoints
        carla_route_elements = []
        for (osc_point, routing_option) in self._waypoints:
            carla_transforms = sr_tools.openscenario_parser.OpenScenarioParser.convert_position_to_transform(
                osc_point)
            carla_route_elements.append((carla_transforms, routing_option))

        # Obtain final route, considering the routing option
        # At the moment everything besides "shortest" will use the CARLA GlobalPlanner
        grp = GlobalRoutePlanner(CarlaDataProvider.get_map(), 2.0)
        route = []
        for i, _ in enumerate(carla_route_elements):
            if carla_route_elements[i][1] == "shortest":
                route.append(carla_route_elements[i][0])
            else:
                if i == 0:
                    mmap = CarlaDataProvider.get_map()
                    ego_location = CarlaDataProvider.get_location(self._actor)
                    ego_waypoint = mmap.get_waypoint(ego_location)
                    try:
                        ego_next_wp = ego_waypoint.next(1)[0]
                    except IndexError:
                        ego_next_wp = ego_waypoint
                    waypoint = ego_next_wp.transform.location
                else:
                    waypoint = carla_route_elements[i - 1][0].location
                waypoint_next = carla_route_elements[i][0].location
                try:
                    interpolated_trace = grp.trace_route(waypoint, waypoint_next)
                except networkx.NetworkXNoPath:
                    print("WARNING: No route from {} to {} - Using direct path instead".format(waypoint, waypoint_next))
                    route.append(carla_route_elements[i][0])
                    continue
                for wp_tuple in interpolated_trace:
                    # The router sometimes produces points that go backward, or are almost identical
                    # We have to filter these, to avoid problems
                    if route and wp_tuple[0].transform.location.distance(route[-1].location) > 1.0:
                        new_heading_vec = wp_tuple[0].transform.location - route[-1].location
                        new_heading = np.arctan2(new_heading_vec.y, new_heading_vec.x)
                        if len(route) > 1:
                            last_heading_vec = route[-1].location - route[-2].location
                        else:
                            last_heading_vec = route[-1].location - ego_next_wp.transform.location
                        last_heading = np.arctan2(last_heading_vec.y, last_heading_vec.x)

                        heading_delta = math.fabs(new_heading - last_heading)
                        if math.fabs(heading_delta) < 0.5 or math.fabs(heading_delta) > 5.5:
                            route.append(wp_tuple[0].transform)
                    elif not route:
                        route.append(wp_tuple[0].transform)

        actor_dict[self._actor.id].update_waypoints(route, start_time=self._start_time)

        super(ChangeActorWaypoints, self).initialise()

    def update(self):
        """
        Check the actor's state along the waypoint route.

        returns:
            py_trees.common.Status.SUCCESS, if the final waypoint was reached, or
                                            if another ChangeActorWaypoints atomic for the same actor was triggered.
            py_trees.common.Status.FAILURE, if the actor is not found in ActorsWithController Blackboard dictionary.
            py_trees.common.Status.FAILURE, else.
        """
        try:
            check_actors = operator.attrgetter("ActorsWithController")
            actor_dict = check_actors(py_trees.blackboard.Blackboard())
        except AttributeError:
            pass

        if not actor_dict or not self._actor.id in actor_dict:
            return py_trees.common.Status.FAILURE

        if actor_dict[self._actor.id].get_last_waypoint_command() != self._start_time:
            return py_trees.common.Status.SUCCESS

        new_status = py_trees.common.Status.RUNNING

        if actor_dict[self._actor.id].check_reached_waypoint_goal():
            new_status = py_trees.common.Status.SUCCESS

        return new_status


class ChangeActorLateralMotion(AtomicBehavior):

    """
    Atomic to change the waypoints for an actor controller.

    The behavior is in RUNNING state until the last waypoint is reached, or if a
    second waypoint related atomic for the same actor is triggered. These are:
    - ChangeActorWaypoints
    - ChangeActorLateralMotion
    - ChangeActorLaneOffset

    If an impossible lane change is asked for (due to the lack of lateral lanes,
    next waypoints, continuous line, etc) the atomic will return a plan with the
    waypoints until such impossibility is found.

    Args:
        actor (carla.Actor): Controlled actor.
        direction (string): Lane change direction ('left' or 'right').
            Defaults to 'left'.
        distance_lane_change (float): Distance of the lance change [meters].
            Defaults to 25.
        distance_other_lane (float): Driven distance after the lange change [meters].
            Defaults to 100.
        name (string): Name of the behavior.
            Defaults to 'ChangeActorLateralMotion'.

    Attributes:
        _waypoints (List of carla.Transform): List of waypoints representing the lane change (CARLA transforms).
        _direction (string): Lane change direction ('left' or 'right').
        _distance_same_lane (float): Distance on the same lane before the lane change starts [meters]
            Constant to 5.
        _distance_other_lane (float): Max. distance on the target lane after the lance change [meters]
            Constant to 100.
        _distance_lane_change (float): Max. total distance of the lane change [meters].
        _pos_before_lane_change: carla.Location of the actor before the lane change.
            Defaults to None.
        _target_lane_id (int): Id of the target lane
            Defaults to None.
        _start_time (float): Start time of the atomic [s].
            Defaults to None.
    """

    def __init__(self, actor, direction='left', distance_lane_change=25, distance_other_lane=100,
                 lane_changes=1, name="ChangeActorLateralMotion"):
        """
        Setup parameters
        """
        super(ChangeActorLateralMotion, self).__init__(name, actor)

        self._waypoints = []
        self._direction = direction
        self._distance_same_lane = 5
        self._distance_other_lane = distance_other_lane
        self._distance_lane_change = distance_lane_change
        self._lane_changes = lane_changes
        self._pos_before_lane_change = None
        self._target_lane_id = None
        self._plan = None

        self._start_time = None

    def initialise(self):
        """
        Set _start_time and get (actor, controller) pair from Blackboard.

        Generate a waypoint list (route) which representes the lane change. Set
        this waypoint list for the actor controller.

        May throw if actor is not available as key for the ActorsWithController
        dictionary from Blackboard.
        """
        actor_dict = {}

        try:
            check_actors = operator.attrgetter("ActorsWithController")
            actor_dict = check_actors(py_trees.blackboard.Blackboard())
        except AttributeError:
            pass

        if not actor_dict or not self._actor.id in actor_dict:
            raise RuntimeError("Actor not found in ActorsWithController BlackBoard")

        self._start_time = GameTime.get_time()

        # get start position
        position_actor = CarlaDataProvider.get_map().get_waypoint(CarlaDataProvider.get_location(self._actor))

        # calculate plan with scenario_helper function
        self._plan, self._target_lane_id = generate_target_waypoint_list_multilane(
            position_actor, self._direction, self._distance_same_lane,
            self._distance_other_lane, self._distance_lane_change, check=False, lane_changes=self._lane_changes)

        if self._plan:
            for elem in self._plan:
                self._waypoints.append(elem[0].transform)

        actor_dict[self._actor.id].update_waypoints(self._waypoints, start_time=self._start_time)

        super(ChangeActorLateralMotion, self).initialise()

    def update(self):
        """
        Check the actor's current state and if the lane change was completed

        returns:
            py_trees.common.Status.SUCCESS, if lane change was successful, or
                                            if another ChangeActorLateralMotion atomic for the same actor was triggered.
            py_trees.common.Status.FAILURE, if the actor is not found in ActorsWithController Blackboard dictionary.
            py_trees.common.Status.FAILURE, else.
        """

        try:
            check_actors = operator.attrgetter("ActorsWithController")
            actor_dict = check_actors(py_trees.blackboard.Blackboard())
        except AttributeError:
            pass

        if not actor_dict or not self._actor.id in actor_dict:
            return py_trees.common.Status.FAILURE

        if not self._plan:
            print("{} couldn't perform the expected lane change".format(self._actor))
            return py_trees.common.Status.FAILURE

        if actor_dict[self._actor.id].get_last_waypoint_command() != self._start_time:
            return py_trees.common.Status.SUCCESS

        new_status = py_trees.common.Status.RUNNING

        current_position_actor = CarlaDataProvider.get_map().get_waypoint(self._actor.get_location())
        current_lane_id = current_position_actor.lane_id

        if current_lane_id == self._target_lane_id:
            # driving on new lane
            distance = current_position_actor.transform.location.distance(self._pos_before_lane_change)

            if distance > self._distance_other_lane:
                # long enough distance on new lane --> SUCCESS
                new_status = py_trees.common.Status.SUCCESS

                new_waypoints = []
                map_wp = current_position_actor
                while len(new_waypoints) < 200:
                    map_wps = map_wp.next(2.0)
                    if map_wps:
                        new_waypoints.append(map_wps[0].transform)
                        map_wp = map_wps[0]
                    else:
                        break

                actor_dict[self._actor.id].update_waypoints(new_waypoints, start_time=self._start_time)

        else:
            self._pos_before_lane_change = current_position_actor.transform.location

        return new_status


class ChangeActorLaneOffset(AtomicBehavior):

    """
    OpenSCENARIO atomic.
    Atomic to change the offset of the controller.

    The behavior is in RUNNING state until the offset os reached (if 'continuous' is set to False)
    or forever (if 'continuous' is True). This behavior will automatically stop if a second waypoint
    related atomic for the same actor is triggered. These are:
    - ChangeActorWaypoints
    - ChangeActorLateralMotion
    - ChangeActorLaneOffset

    Args:
        actor (carla.Actor): Controlled actor.
        offset (float): Float determined the distance to the center of the lane. Positive distance imply a
            displacement to the right, while negative displacements are to the left.
        relative_actor (carla.Actor): The actor from which the offset is taken from. Defaults to None
        continuous (bool): If True, the behaviour never ends. If False, the behaviour ends when the lane
            offset is reached. Defaults to True.

    Attributes:
        _offset (float): lane offset.
        _relative_actor (carla.Actor): relative actor.
        _continuous (bool): stored the value of the 'continuous' argument.
        _start_time (float): Start time of the atomic [s].
            Defaults to None.
        _overwritten (bool): flag to check whether or not this behavior was overwritten by another. Helps
            to avoid the missinteraction between two ChangeActorLaneOffsets.
        _current_target_offset (float): stores the value of the offset when dealing with relative distances
        _map (carla.Map): instance of the CARLA map.
    """

    OFFSET_THRESHOLD = 0.1

    def __init__(self, actor, offset, relative_actor=None, continuous=True, name="ChangeActorWaypoints"):
        """
        Setup parameters
        """
        super(ChangeActorLaneOffset, self).__init__(name, actor)

        self._offset = offset
        self._relative_actor = relative_actor
        self._continuous = continuous
        self._start_time = None
        self._current_target_offset = 0

        self._overwritten = False
        self._map = CarlaDataProvider.get_map()

    def initialise(self):
        """
        Set _start_time and get (actor, controller) pair from Blackboard.

        Set offset for actor controller.

        May throw if actor is not available as key for the ActorsWithController
        dictionary from Blackboard.
        """
        actor_dict = {}

        try:
            check_actors = operator.attrgetter("ActorsWithController")
            actor_dict = check_actors(py_trees.blackboard.Blackboard())
        except AttributeError:
            pass

        if not actor_dict or not self._actor.id in actor_dict:
            raise RuntimeError("Actor not found in ActorsWithController BlackBoard")

        self._start_time = GameTime.get_time()

        actor_dict[self._actor.id].update_offset(self._offset, start_time=self._start_time)

        super(ChangeActorLaneOffset, self).initialise()

    def update(self):
        """
        Check the actor's state along the waypoint route.

        returns:
            py_trees.common.Status.SUCCESS, if the lane offset was reached (and 'continuous' was False), or
                                            if another waypoint atomic for the same actor was triggered
            py_trees.common.Status.FAILURE, if the actor is not found in ActorsWithController Blackboard dictionary.
            py_trees.common.Status.RUNNING, else.
        """
        try:
            check_actors = operator.attrgetter("ActorsWithController")
            actor_dict = check_actors(py_trees.blackboard.Blackboard())
        except AttributeError:
            pass

        if not actor_dict or not self._actor.id in actor_dict:
            return py_trees.common.Status.FAILURE

        if actor_dict[self._actor.id].get_last_lane_offset_command() != self._start_time:
            # Differentiate between lane offset and other lateral commands
            self._overwritten = True
            return py_trees.common.Status.SUCCESS

        if actor_dict[self._actor.id].get_last_waypoint_command() != self._start_time:
            return py_trees.common.Status.SUCCESS

        if self._relative_actor:
            # Calculate new offset
            relative_actor_loc = CarlaDataProvider.get_location(self._relative_actor)
            relative_center_wp = self._map.get_waypoint(relative_actor_loc)

            # Value
            relative_center_loc = relative_center_wp.transform.location
            relative_actor_offset = relative_actor_loc.distance(relative_center_loc)

            # Sign
            f_vec = relative_center_wp.transform.get_forward_vector()
            d_vec = relative_actor_loc - relative_center_loc
            cross = f_vec.x * d_vec.y - f_vec.y * d_vec.x

            if cross < 0:
                relative_actor_offset *= -1.0

            self._current_target_offset = relative_actor_offset + self._offset
            # Set the new offset
            actor_dict[self._actor.id].update_offset(self._current_target_offset)

        if not self._continuous:
            # Calculate new offset
            actor_loc = CarlaDataProvider.get_location(self._actor)
            center_wp = self._map.get_waypoint(actor_loc)

            # Value
            center_loc = center_wp.transform.location
            actor_offset = actor_loc.distance(center_loc)

            # Sign
            f_vec = center_wp.transform.get_forward_vector()
            d_vec = actor_loc - center_loc
            cross = f_vec.x * d_vec.y - f_vec.y * d_vec.x

            if cross < 0:
                actor_offset *= -1.0

            # Check if the offset has been reached
            if abs(actor_offset - self._current_target_offset) < self.OFFSET_THRESHOLD:
                return py_trees.common.Status.SUCCESS

        # TODO: As their is no way to check the distance to a specific lane, both checks will fail if the
        # actors are outside its 'route lane' or at an intersection

        new_status = py_trees.common.Status.RUNNING

        return new_status

    def terminate(self, new_status):
        """
        On termination of this behavior, the offset is set back to zero
        """

        if not self._overwritten:
            try:
                check_actors = operator.attrgetter("ActorsWithController")
                actor_dict = check_actors(py_trees.blackboard.Blackboard())
            except AttributeError:
                pass

            if actor_dict and self._actor.id in actor_dict:
                actor_dict[self._actor.id].update_offset(0)

            self._overwritten = True

        super(ChangeActorLaneOffset, self).terminate(new_status)


class ActorTransformSetterToOSCPosition(AtomicBehavior):

    """
    OpenSCENARIO atomic
    This class contains an atomic behavior to set the transform of an OpenSCENARIO actor.

    Important parameters:
    - actor: CARLA actor to execute the behavior
    - osc_position: OpenSCENARIO position
    - physics [optional]: If physics is true, the actor physics will be reactivated upon success

    The behavior terminates when actor is set to the new actor transform (closer than 1 meter)

    NOTE:
    It is very important to ensure that the actor location is spawned to the new transform because of the
    appearence of a rare runtime processing error. WaypointFollower with LocalPlanner,
    might fail if new_status is set to success before the actor is really positioned at the new transform.
    Therefore: calculate_distance(actor, transform) < 1 meter
    """

    def __init__(self, actor, osc_position, physics=True, name="ActorTransformSetterToOSCPosition"):
        """
        Setup parameters
        """
        super(ActorTransformSetterToOSCPosition, self).__init__(name, actor)
        self._osc_position = osc_position
        self._physics = physics
        self._osc_transform = None

    def initialise(self):

        super(ActorTransformSetterToOSCPosition, self).initialise()

        if self._actor.is_alive:
            self._actor.set_target_velocity(carla.Vector3D(0, 0, 0))
            self._actor.set_target_angular_velocity(carla.Vector3D(0, 0, 0))

    def update(self):
        """
        Transform actor
        """
        new_status = py_trees.common.Status.RUNNING

        # calculate transform with method in openscenario_parser.py
        self._osc_transform = sr_tools.openscenario_parser.OpenScenarioParser.convert_position_to_transform(
            self._osc_position)
        self._actor.set_transform(self._osc_transform)

        if not self._actor.is_alive:
            new_status = py_trees.common.Status.FAILURE

        if calculate_distance(self._actor.get_location(), self._osc_transform.location) < 1.0:
            if self._physics:
                self._actor.set_simulate_physics(enabled=True)
            new_status = py_trees.common.Status.SUCCESS

        return new_status


class AccelerateToVelocity(AtomicBehavior):

    """
    This class contains an atomic acceleration behavior. The controlled
    traffic participant will accelerate with _throttle_value_ until reaching
    a given _target_velocity_

    Important parameters:
    - actor: CARLA actor to execute the behavior
    - throttle_value: The amount of throttle used to accelerate in [0,1]
    - target_velocity: The target velocity the actor should reach in m/s

    The behavior will terminate, if the actor's velocity is at least target_velocity
    """

    def __init__(self, actor, throttle_value, target_velocity, name="Acceleration"):
        """
        Setup parameters including acceleration value (via throttle_value)
        and target velocity
        """
        super(AccelerateToVelocity, self).__init__(name, actor)
        self.logger.debug("%s.__init__()" % (self.__class__.__name__))
        self._control, self._type = get_actor_control(actor)
        self._throttle_value = throttle_value
        self._target_velocity = target_velocity

    def initialise(self):
        # In case of walkers, we have to extract the current heading
        if self._type == 'walker':
            self._control.speed = self._target_velocity
            self._control.direction = CarlaDataProvider.get_transform(self._actor).get_forward_vector()

        super(AccelerateToVelocity, self).initialise()

    def update(self):
        """
        Set throttle to throttle_value, as long as velocity is < target_velocity
        """
        new_status = py_trees.common.Status.RUNNING

        if self._type == 'vehicle':
            if CarlaDataProvider.get_velocity(self._actor) < self._target_velocity:
                self._control.throttle = self._throttle_value
            else:
                new_status = py_trees.common.Status.SUCCESS
                self._control.throttle = 0

        self._actor.apply_control(self._control)
        self.logger.debug("%s.update()[%s->%s]" % (self.__class__.__name__, self.status, new_status))

        return new_status


class AccelerateToCatchUp(AtomicBehavior):

    """
    This class contains an atomic acceleration behavior.
    The car will accelerate until it is faster than another car, in order to catch up distance.
    This behaviour is especially useful before a lane change (e.g. LaneChange atom).

    Important parameters:
    - actor: CARLA actor to execute the behaviour
    - other_actor: Reference CARLA actor, actor you want to catch up to
    - throttle_value: acceleration value between 0.0 and 1.0
    - delta_velocity: speed up to the velocity of other actor plus delta_velocity
    - trigger_distance: distance between the actors
    - max_distance: driven distance to catch up has to be smaller than max_distance

    The behaviour will terminate succesful, when the two actors are in trigger_distance.
    If max_distance is driven by the actor before actors are in trigger_distance,
    then the behaviour ends with a failure.
    """

    def __init__(self, actor, other_actor, throttle_value=1, delta_velocity=10, trigger_distance=5,
                 max_distance=500, name="AccelerateToCatchUp"):
        """
        Setup parameters
        The target_speet is calculated on the fly.
        """
        super(AccelerateToCatchUp, self).__init__(name, actor)

        self._other_actor = other_actor
        self._throttle_value = throttle_value
        self._delta_velocity = delta_velocity  # 1m/s=3.6km/h
        self._trigger_distance = trigger_distance
        self._max_distance = max_distance

        self._control, self._type = get_actor_control(actor)

        self._initial_actor_pos = None

    def initialise(self):

        # get initial actor position
        self._initial_actor_pos = CarlaDataProvider.get_location(self._actor)
        super(AccelerateToCatchUp, self).initialise()

    def update(self):

        # get actor speed
        actor_speed = CarlaDataProvider.get_velocity(self._actor)
        target_speed = CarlaDataProvider.get_velocity(self._other_actor) + self._delta_velocity

        # distance between actors
        distance = CarlaDataProvider.get_location(self._actor).distance(
            CarlaDataProvider.get_location(self._other_actor))

        # driven distance of actor
        driven_distance = CarlaDataProvider.get_location(self._actor).distance(self._initial_actor_pos)

        if actor_speed < target_speed:
            # set throttle to throttle_value to accelerate
            self._control.throttle = self._throttle_value

        if actor_speed >= target_speed:
            # keep velocity until the actors are in trigger distance
            self._control.throttle = 0

        self._actor.apply_control(self._control)

        # new status:
        if distance <= self._trigger_distance:
            new_status = py_trees.common.Status.SUCCESS

        elif driven_distance > self._max_distance:
            new_status = py_trees.common.Status.FAILURE
        else:
            new_status = py_trees.common.Status.RUNNING

        return new_status


class KeepVelocity(AtomicBehavior):

    """
    This class contains an atomic behavior to keep the provided velocity.
    The controlled traffic participant will accelerate as fast as possible
    until reaching a given _target_velocity_, which is then maintained for
    as long as this behavior is active.

    Important parameters:
    - actor: CARLA actor to execute the behavior
    - target_velocity: The target velocity the actor should reach
    - forced_speed: Whether or not to forcefully set the actors speed
    - duration[optional]: Duration in seconds of this behavior
    - distance[optional]: Maximum distance in meters covered by the actor during this behavior

    A termination can be enforced by providing distance or duration values.
    Alternatively, a parallel termination behavior has to be used.
    """

    def __init__(self, actor, target_velocity, force_speed=False,
                 duration=float("inf"), distance=float("inf"), name="KeepVelocity"):
        """
        Setup parameters including acceleration value (via throttle_value)
        and target velocity
        """
        super(KeepVelocity, self).__init__(name, actor)
        self.logger.debug("%s.__init__()" % (self.__class__.__name__))
        self._target_velocity = target_velocity

        self._control, self._type = get_actor_control(actor)
        self._map = self._actor.get_world().get_map()
        self._waypoint = self._map.get_waypoint(self._actor.get_location())

        self._forced_speed = force_speed
        self._duration = duration
        self._target_distance = distance
        self._distance = 0
        self._start_time = 0
        self._location = None

    def initialise(self):
        self._location = CarlaDataProvider.get_location(self._actor)
        self._start_time = GameTime.get_time()

        # In case of walkers, we have to extract the current heading
        if self._type == 'walker':
            self._control.speed = self._target_velocity
            self._control.direction = CarlaDataProvider.get_transform(self._actor).get_forward_vector()
        elif self._type == 'vehicle':
            self._control.hand_brake = False
        self._actor.apply_control(self._control)

        super(KeepVelocity, self).initialise()

    def update(self):
        """
        As long as the stop condition (duration or distance) is not violated, set a new vehicle control
        For vehicles: set throttle to throttle_value, as long as velocity is < target_velocity
        For walkers: simply apply the given self._control
        """
        new_status = py_trees.common.Status.RUNNING

        if self._type == 'vehicle':
            if not self._forced_speed:
                if CarlaDataProvider.get_velocity(self._actor) < self._target_velocity:
                    self._control.throttle = 1.0
                else:
                    self._control.throttle = 0.0
                self._actor.apply_control(self._control)
            else:
                yaw = CarlaDataProvider.get_transform(self._actor).rotation.yaw * (math.pi / 180)
                self._actor.set_target_velocity(carla.Vector3D(
                    math.cos(yaw) * self._target_velocity, math.sin(yaw) * self._target_velocity, 0))

        new_location = CarlaDataProvider.get_location(self._actor)
        self._distance += calculate_distance(self._location, new_location)
        self._location = new_location

        if self._distance > self._target_distance:
            new_status = py_trees.common.Status.SUCCESS

        if GameTime.get_time() - self._start_time > self._duration:
            new_status = py_trees.common.Status.SUCCESS

        self.logger.debug("%s.update()[%s->%s]" % (self.__class__.__name__, self.status, new_status))

        return new_status

    def terminate(self, new_status):
        """
        On termination of this behavior, the throttle should be set back to 0.,
        to avoid further acceleration.
        """

        if self._type == 'vehicle':
            self._control.throttle = 0.0
        elif self._type == 'walker':
            self._control.speed = 0.0
        if self._actor is not None and self._actor.is_alive:
            self._actor.apply_control(self._control)
        super(KeepVelocity, self).terminate(new_status)


class ChangeAutoPilot(AtomicBehavior):

    """
    This class contains an atomic behavior to disable/enable the use of the autopilot.

    Important parameters:
    - actor: CARLA actor to execute the behavior
    - activate: True (=enable autopilot) or False (=disable autopilot)
    - lane_change: Traffic Manager parameter. True (=enable lane changes) or False (=disable lane changes)
    - distance_between_vehicles: Traffic Manager parameter
    - max_speed: Traffic Manager parameter. Max speed of the actor. This will only work for road segments
                 with the same speed limit as the first one

    The behavior terminates after changing the autopilot state
    """

    def __init__(self, actor, activate, parameters=None, name="ChangeAutoPilot"):
        """
        Setup parameters
        """
        super(ChangeAutoPilot, self).__init__(name, actor)
        self.logger.debug("%s.__init__()" % (self.__class__.__name__))
        self._activate = activate
        self._tm = CarlaDataProvider.get_client().get_trafficmanager(
            CarlaDataProvider.get_traffic_manager_port())
        self._parameters = parameters

    def update(self):
        """
        De/activate autopilot
        """
        self._actor.set_autopilot(self._activate, CarlaDataProvider.get_traffic_manager_port())

        if self._parameters is not None:
            if "auto_lane_change" in self._parameters:
                lane_change = self._parameters["auto_lane_change"]
                self._tm.auto_lane_change(self._actor, lane_change)

            if "max_speed" in self._parameters:
                max_speed = self._parameters["max_speed"]
                max_road_speed = self._actor.get_speed_limit()
                if max_road_speed is not None:
                    percentage = (max_road_speed - max_speed) / max_road_speed * 100.0
                    self._tm.vehicle_percentage_speed_difference(self._actor, percentage)
                else:
                    print("ChangeAutopilot: Unable to find the vehicle's speed limit")

            if "distance_between_vehicles" in self._parameters:
                dist_vehicles = self._parameters["distance_between_vehicles"]
                self._tm.distance_to_leading_vehicle(self._actor, dist_vehicles)

            if "force_lane_change" in self._parameters:
                force_lane_change = self._parameters["force_lane_change"]
                self._tm.force_lane_change(self._actor, force_lane_change)

            if "ignore_vehicles_percentage" in self._parameters:
                ignore_vehicles = self._parameters["ignore_vehicles_percentage"]
                self._tm.ignore_vehicles_percentage(self._actor, ignore_vehicles)

        new_status = py_trees.common.Status.SUCCESS

        self.logger.debug("%s.update()[%s->%s]" % (self.__class__.__name__, self.status, new_status))
        return new_status


class StopVehicle(AtomicBehavior):

    """
    This class contains an atomic stopping behavior. The controlled traffic
    participant will decelerate with _bake_value_ until reaching a full stop.

    Important parameters:
    - actor: CARLA actor to execute the behavior
    - brake_value: Brake value in [0,1] applied

    The behavior terminates when the actor stopped moving
    """

    def __init__(self, actor, brake_value, name="Stopping"):
        """
        Setup _actor and maximum braking value
        """
        super(StopVehicle, self).__init__(name, actor)
        self.logger.debug("%s.__init__()" % (self.__class__.__name__))
        self._control, self._type = get_actor_control(actor)
        if self._type == 'walker':
            self._control.speed = 0
        self._brake_value = brake_value

    def update(self):
        """
        Set brake to brake_value until reaching full stop
        """
        new_status = py_trees.common.Status.RUNNING

        if self._type == 'vehicle':
            if CarlaDataProvider.get_velocity(self._actor) > EPSILON:
                self._control.brake = self._brake_value
            else:
                new_status = py_trees.common.Status.SUCCESS
                self._control.brake = 0
        else:
            new_status = py_trees.common.Status.SUCCESS

        self._actor.apply_control(self._control)

        self.logger.debug("%s.update()[%s->%s]" % (self.__class__.__name__, self.status, new_status))

        return new_status


class SyncArrival(AtomicBehavior):

    """
    This class contains an atomic behavior to
    set velocity of actor so that it reaches location at the same time as
    actor_reference. The behavior assumes that the two actors are moving
    towards location in a straight line.
    Important parameters:
    - actor: CARLA actor to execute the behavior
    - actor_reference: Reference actor with which arrival is synchronized
    - target_location: CARLA location where the actors should "meet"
    - gain[optional]: Coefficient for actor's throttle and break controls
    Note: In parallel to this behavior a termination behavior has to be used
          to keep continue synchronization for a certain duration, or for a
          certain distance, etc.
    """

    def __init__(self, actor, actor_reference, target_location, gain=1, name="SyncArrival"):
        """
        Setup required parameters
        """
        super(SyncArrival, self).__init__(name, actor)
        self.logger.debug("%s.__init__()" % (self.__class__.__name__))
        self._control = carla.VehicleControl()
        self._actor_reference = actor_reference
        self._target_location = target_location
        self._gain = gain

        self._control.steering = 0

    def update(self):
        """
        Dynamic control update for actor velocity
        """
        new_status = py_trees.common.Status.RUNNING

        distance_reference = calculate_distance(CarlaDataProvider.get_location(self._actor_reference),
                                                self._target_location)
        distance = calculate_distance(CarlaDataProvider.get_location(self._actor),
                                      self._target_location)

        velocity_reference = CarlaDataProvider.get_velocity(self._actor_reference)
        time_reference = float('inf')
        if velocity_reference > 0:
            time_reference = distance_reference / velocity_reference

        velocity_current = CarlaDataProvider.get_velocity(self._actor)
        time_current = float('inf')
        if velocity_current > 0:
            time_current = distance / velocity_current

        control_value = (self._gain) * (time_current - time_reference)

        if control_value > 0:
            self._control.throttle = min([control_value, 1])
            self._control.brake = 0
        else:
            self._control.throttle = 0
            self._control.brake = min([abs(control_value), 1])

        self._actor.apply_control(self._control)
        self.logger.debug("%s.update()[%s->%s]" % (self.__class__.__name__, self.status, new_status))
        return new_status

    def terminate(self, new_status):
        """
        On termination of this behavior, the throttle should be set back to 0.,
        to avoid further acceleration.
        """
        if self._actor is not None and self._actor.is_alive:
            self._control.throttle = 0.0
            self._control.brake = 0.0
            self._actor.apply_control(self._control)
        super(SyncArrival, self).terminate(new_status)


class AddNoiseToVehicle(AtomicBehavior):

    """
    This class contains an atomic jitter behavior.
    To add noise to steer as well as throttle of the vehicle.

    Important parameters:
    - actor: CARLA actor to execute the behavior
    - steer_value: Applied steering noise in [0,1]
    - throttle_value: Applied throttle noise in [0,1]

    The behavior terminates after setting the new actor controls
    """

    def __init__(self, actor, steer_value, throttle_value, name="Jittering"):
        """
        Setup actor , maximum steer value and throttle value
        """
        super(AddNoiseToVehicle, self).__init__(name, actor)
        self.logger.debug("%s.__init__()" % (self.__class__.__name__))
        self._control = carla.VehicleControl()
        self._steer_value = steer_value
        self._throttle_value = throttle_value

    def update(self):
        """
        Set steer to steer_value and throttle to throttle_value until reaching full stop
        """
        self._control = self._actor.get_control()
        self._control.steer = self._steer_value
        self._control.throttle = self._throttle_value
        new_status = py_trees.common.Status.SUCCESS

        self.logger.debug("%s.update()[%s->%s]" % (self.__class__.__name__, self.status, new_status))
        self._actor.apply_control(self._control)

        return new_status


class ChangeNoiseParameters(AtomicBehavior):

    """
    This class contains an atomic jitter behavior.
    To add noise to steer as well as throttle of the vehicle.

    This behavior should be used in conjuction with AddNoiseToVehicle

    The behavior terminates after one iteration
    """

    def __init__(self, new_steer_noise, new_throttle_noise,
                 noise_mean, noise_std, dynamic_mean_for_steer, dynamic_mean_for_throttle, name="ChangeJittering"):
        """
        Setup actor , maximum steer value and throttle value
        """
        super(ChangeNoiseParameters, self).__init__(name)
        self.logger.debug("%s.__init__()" % (self.__class__.__name__))
        self._new_steer_noise = new_steer_noise
        self._new_throttle_noise = new_throttle_noise
        self._noise_mean = noise_mean
        self._noise_std = noise_std
        self._dynamic_mean_for_steer = dynamic_mean_for_steer
        self._dynamic_mean_for_throttle = dynamic_mean_for_throttle

        self._noise_to_apply = abs(random.normal(self._noise_mean, self._noise_std))

    def update(self):
        """
        Change the noise parameters from the structure copy that it receives.
        """

        self._new_steer_noise[0] = min(0, -(self._noise_to_apply - self._dynamic_mean_for_steer))
        self._new_throttle_noise[0] = min(self._noise_to_apply + self._dynamic_mean_for_throttle, 1)

        new_status = py_trees.common.Status.SUCCESS
        self.logger.debug("%s.update()[%s->%s]" % (self.__class__.__name__, self.status, new_status))
        return new_status


class BasicAgentBehavior(AtomicBehavior):
    """
    This class contains an atomic behavior, which uses the
    basic_agent from CARLA to control the actor until
    reaching a target location.
    Important parameters:
    - actor: CARLA actor to execute the behavior
    - target_location: Is the desired target location (carla.location),
                       the actor should move to
    The behavior terminates after reaching the target_location (within 2 meters)
    """

    def __init__(self, actor, target_location, name="BasicAgentBehavior"):
        """
        Setup actor and maximum steer value
        """
        super(BasicAgentBehavior, self).__init__(name, actor)
        self._map = CarlaDataProvider.get_map()
        self._target_location = target_location
        self._control = carla.VehicleControl()
        self._agent = None
        self._plan = None

    def initialise(self):
        """Initialises the agent"""
        self._agent = BasicAgent(self._actor)
        self._plan = self._agent.trace_route(
            self._map.get_waypoint(CarlaDataProvider.get_location(self._actor)),
            self._map.get_waypoint(self._target_location))
        self._agent.set_global_plan(self._plan)

    def update(self):
        new_status = py_trees.common.Status.RUNNING

        if self._agent.done():
            new_status = py_trees.common.Status.SUCCESS
        self._control = self._agent.run_step()
        self._actor.apply_control(self._control)

        self.logger.debug("%s.update()[%s->%s]" % (self.__class__.__name__, self.status, new_status))
        return new_status

    def terminate(self, new_status):
        """Resets the control"""
        self._control.throttle = 0.0
        self._control.brake = 0.0
        self._actor.apply_control(self._control)
        super(BasicAgentBehavior, self).terminate(new_status)


class ConstantVelocityAgentBehavior(AtomicBehavior):

    """
    This class contains an atomic behavior, which uses the
    constant_velocity_agent from CARLA to control the actor until
    reaching a target location.
    Important parameters:
    - actor: CARLA actor to execute the behavior
    - target_location: Is the desired target location (carla.location),
                       the actor should move to
    - plan: List of [carla.Waypoint, RoadOption] to pass to the controller
    - target_speed: Desired speed of the actor
    The behavior terminates after reaching the target_location (within 2 meters)
    """

    def __init__(self, actor, target_location, target_speed=None,
                 opt_dict=None, name="ConstantVelocityAgentBehavior"):
        """
        Set up actor and local planner
        """
        super(ConstantVelocityAgentBehavior, self).__init__(name, actor)
        self._target_speed = target_speed
        self._map = CarlaDataProvider.get_map()
        self._target_location = target_location
        self._opt_dict = opt_dict if opt_dict else {}
        self._control = carla.VehicleControl()
        self._agent = None
        self._plan = None

    def initialise(self):
        """Initialises the agent"""
        self._agent = ConstantVelocityAgent(self._actor, self._target_speed * 3.6, opt_dict=self._opt_dict)
        self._plan = self._agent.trace_route(
            self._map.get_waypoint(CarlaDataProvider.get_location(self._actor)),
            self._map.get_waypoint(self._target_location))
        self._agent.set_global_plan(self._plan)

    def update(self):
        """Moves the actor and waits for it to finish the plan"""
        new_status = py_trees.common.Status.RUNNING

        if self._agent.done():
            new_status = py_trees.common.Status.SUCCESS

        self._control = self._agent.run_step()
        self._actor.apply_control(self._control)

        self.logger.debug("%s.update()[%s->%s]" % (self.__class__.__name__, self.status, new_status))

        return new_status

    def terminate(self, new_status):
        """Resets the control"""
        self._control.throttle = 0.0
        self._control.brake = 0.0
        self._actor.apply_control(self._control)
        super(ConstantVelocityAgentBehavior, self).terminate(new_status)


class Idle(AtomicBehavior):

    """
    This class contains an idle behavior scenario

    Important parameters:
    - duration[optional]: Duration in seconds of this behavior

    A termination can be enforced by providing a duration value.
    Alternatively, a parallel termination behavior has to be used.
    """

    def __init__(self, duration=float("inf"), name="Idle"):
        """
        Setup actor
        """
        super(Idle, self).__init__(name)
        self._duration = duration
        self._start_time = 0
        self.logger.debug("%s.__init__()" % (self.__class__.__name__))

    def initialise(self):
        """
        Set start time
        """
        self._start_time = GameTime.get_time()
        super(Idle, self).initialise()

    def update(self):
        """
        Keep running until termination condition is satisfied
        """
        new_status = py_trees.common.Status.RUNNING

        if GameTime.get_time() - self._start_time > self._duration:
            new_status = py_trees.common.Status.SUCCESS

        return new_status


class WaypointFollower(AtomicBehavior):

    """
    This is an atomic behavior to follow waypoints while maintaining a given speed.
    If no plan is provided, the actor will follow its foward waypoints indefinetely.
    Otherwise, the behavior will end with SUCCESS upon reaching the end of the plan.
    If no target velocity is provided, the actor continues with its current velocity.

    Args:
        actor (carla.Actor):  CARLA actor to execute the behavior.
        target_speed (float, optional): Desired speed of the actor in m/s. Defaults to None.
        plan ([carla.Location] or [(carla.Waypoint, carla.agent.navigation.local_planner)], optional):
            Waypoint plan the actor should follow. Defaults to None.
        blackboard_queue_name (str, optional):
            Blackboard variable name, if additional actors should be created on-the-fly. Defaults to None.
        avoid_collision (bool, optional):
            Enable/Disable(=default) collision avoidance for vehicles/bikes. Defaults to False.
        name (str, optional): Name of the behavior. Defaults to "FollowWaypoints".

    Attributes:
        actor (carla.Actor):  CARLA actor to execute the behavior.
        name (str, optional): Name of the behavior.
        _target_speed (float, optional): Desired speed of the actor in m/s. Defaults to None.
        _plan ([carla.Location] or [(carla.Waypoint, carla.agent.navigation.local_planner)]):
            Waypoint plan the actor should follow. Defaults to None.
        _blackboard_queue_name (str):
            Blackboard variable name, if additional actors should be created on-the-fly. Defaults to None.
        _avoid_collision (bool): Enable/Disable(=default) collision avoidance for vehicles/bikes. Defaults to False.
        _actor_dict: Dictonary of all actors, and their corresponding plans (e.g. {actor: plan}).
        _local_planner_dict: Dictonary of all actors, and their corresponding local planners.
            Either "Walker" for pedestrians, or a carla.agent.navigation.LocalPlanner for other actors.
        _args_lateral_dict: Parameters for the PID of the used carla.agent.navigation.LocalPlanner.
        _unique_id: Unique ID of the behavior based on timestamp in nanoseconds.

    Note:
        OpenScenario:
        The WaypointFollower atomic must be called with an individual name if multiple consecutive WFs.
        Blackboard variables with lists are used for consecutive WaypointFollower behaviors.
        Termination of active WaypointFollowers in initialise of AtomicBehavior because any
        following behavior must terminate the WaypointFollower.
    """

    def __init__(self, actor, target_speed=None, plan=None, blackboard_queue_name=None,
                 avoid_collision=False, name="FollowWaypoints"):
        """
        Set up actor and local planner
        """
        super(WaypointFollower, self).__init__(name, actor)
        self._actor_dict = {}
        self._actor_dict[actor] = None
        self._target_speed = target_speed
        self._local_planner_dict = {}
        self._local_planner_dict[actor] = None
        self._plan = plan
        self._blackboard_queue_name = blackboard_queue_name
        if blackboard_queue_name is not None:
            self._queue = Blackboard().get(blackboard_queue_name)
        self._args_lateral_dict = {'K_P': 1.0, 'K_D': 0.01, 'K_I': 0.0, 'dt': 0.05}
        self._avoid_collision = avoid_collision
        self._unique_id = 0

    def initialise(self):
        """
        Delayed one-time initialization

        Checks if another WaypointFollower behavior is already running for this actor.
        If this is the case, a termination signal is sent to the running behavior.
        """
        super(WaypointFollower, self).initialise()
        self._unique_id = int(round(time.time() * 1e9))
        try:
            # check whether WF for this actor is already running and add new WF to running_WF list
            check_attr = operator.attrgetter("running_WF_actor_{}".format(self._actor.id))
            running = check_attr(py_trees.blackboard.Blackboard())
            active_wf = copy.copy(running)
            active_wf.append(self._unique_id)
            py_trees.blackboard.Blackboard().set(
                "running_WF_actor_{}".format(self._actor.id), active_wf, overwrite=True)
        except AttributeError:
            # no WF is active for this actor
            py_trees.blackboard.Blackboard().set("terminate_WF_actor_{}".format(self._actor.id), [], overwrite=True)
            py_trees.blackboard.Blackboard().set(
                "running_WF_actor_{}".format(self._actor.id), [self._unique_id], overwrite=True)

        for actor in self._actor_dict:
            self._apply_local_planner(actor)
        return True

    def _apply_local_planner(self, actor):
        """
        Convert the plan into locations for walkers (pedestrians), or to a waypoint list for other actors.
        For non-walkers, activate the carla.agent.navigation.LocalPlanner module.
        """
        if self._target_speed is None:
            self._target_speed = CarlaDataProvider.get_velocity(actor)
        else:
            self._target_speed = self._target_speed

        if isinstance(actor, carla.Walker):
            self._local_planner_dict[actor] = "Walker"
            if self._plan is not None:
                if isinstance(self._plan[0], carla.Location):
                    self._actor_dict[actor] = self._plan
                else:
                    self._actor_dict[actor] = [element[0].transform.location for element in self._plan]
        else:
            local_planner = LocalPlanner(  # pylint: disable=undefined-variable
                actor, opt_dict={
                    'target_speed': self._target_speed * 3.6,
                    'lateral_control_dict': self._args_lateral_dict,
                    'max_throttle': 1.0})

            if self._plan is not None:
                if isinstance(self._plan[0], carla.Location):
                    plan = []
                    for location in self._plan:
                        waypoint = CarlaDataProvider.get_map().get_waypoint(location,
                                                                            project_to_road=True,
                                                                            lane_type=carla.LaneType.Any)
                        plan.append((waypoint, RoadOption.LANEFOLLOW))
                    local_planner.set_global_plan(plan)
                else:
                    local_planner.set_global_plan(self._plan)

            self._local_planner_dict[actor] = local_planner
            self._actor_dict[actor] = self._plan

    def update(self):
        """
        Compute next control step for the given waypoint plan, obtain and apply control to actor
        """
        new_status = py_trees.common.Status.RUNNING

        check_term = operator.attrgetter("terminate_WF_actor_{}".format(self._actor.id))
        terminate_wf = check_term(py_trees.blackboard.Blackboard())

        check_run = operator.attrgetter("running_WF_actor_{}".format(self._actor.id))
        active_wf = check_run(py_trees.blackboard.Blackboard())

        # Termination of WF if the WFs unique_id is listed in terminate_wf
        # only one WF should be active, therefore all previous WF have to be terminated
        if self._unique_id in terminate_wf:
            terminate_wf.remove(self._unique_id)
            if self._unique_id in active_wf:
                active_wf.remove(self._unique_id)

            py_trees.blackboard.Blackboard().set(
                "terminate_WF_actor_{}".format(self._actor.id), terminate_wf, overwrite=True)
            py_trees.blackboard.Blackboard().set(
                "running_WF_actor_{}".format(self._actor.id), active_wf, overwrite=True)
            new_status = py_trees.common.Status.SUCCESS
            return new_status

        if self._blackboard_queue_name is not None:
            while not self._queue.empty():
                actor = self._queue.get()
                if actor is not None and actor not in self._actor_dict:
                    self._apply_local_planner(actor)

        success = True
        for actor in self._local_planner_dict:
            local_planner = self._local_planner_dict[actor] if actor else None
            if actor is not None and actor.is_alive and local_planner is not None:
                # Check if the actor is a vehicle/bike
                if not isinstance(actor, carla.Walker):
                    control = local_planner.run_step(debug=False)
                    if self._avoid_collision and detect_lane_obstacle(actor):
                        control.throttle = 0.0
                        control.brake = 1.0
                    actor.apply_control(control)
                    # Check if the actor reached the end of the plan
                    # @TODO replace access to private _waypoints_queue with public getter
                    if local_planner._waypoints_queue:  # pylint: disable=protected-access
                        success = False
                # If the actor is a pedestrian, we have to use the WalkerAIController
                # The walker is sent to the next waypoint in its plan
                else:
                    actor_location = CarlaDataProvider.get_location(actor)
                    success = False
                    if self._actor_dict[actor]:
                        location = self._actor_dict[actor][0]
                        direction = location - actor_location
                        direction_norm = math.sqrt(direction.x**2 + direction.y**2)
                        control = actor.get_control()
                        control.speed = self._target_speed
                        control.direction = direction / direction_norm
                        actor.apply_control(control)
                        if direction_norm < 1.0:
                            self._actor_dict[actor] = self._actor_dict[actor][1:]
                            if self._actor_dict[actor] is None:
                                success = True
                    else:
                        control = actor.get_control()
                        control.speed = self._target_speed
                        control.direction = CarlaDataProvider.get_transform(actor).rotation.get_forward_vector()
                        actor.apply_control(control)

        if success:
            new_status = py_trees.common.Status.SUCCESS

        return new_status

    def terminate(self, new_status):
        """
        On termination of this behavior,
        the controls should be set back to 0.
        """
        for actor in self._local_planner_dict:
            if actor is not None and actor.is_alive:
                control, _ = get_actor_control(actor)
                actor.apply_control(control)
                local_planner = self._local_planner_dict[actor]
                if local_planner is not None and local_planner != "Walker":
                    local_planner.reset_vehicle()
                    local_planner = None

        self._local_planner_dict = {}
        self._actor_dict = {}
        super(WaypointFollower, self).terminate(new_status)


class LaneChange(WaypointFollower):

    """
    This class inherits from the class WaypointFollower.

    This class contains an atomic lane change behavior to a parallel lane.
    The vehicle follows a waypoint plan to the other lane, which is calculated in the initialise method.
    This waypoint plan is calculated with a scenario helper function.

    If an impossible lane change is asked for (due to the lack of lateral lanes,
    next waypoints, continuous line, etc) the atomic will return a plan with the
    waypoints until such impossibility is found.

    Important parameters:
    - actor: CARLA actor to execute the behavior
    - speed: speed of the actor for the lane change, in m/s
    - direction: 'right' or 'left', depending on which lane to change
    - distance_same_lane: straight distance before lane change, in m
    - distance_other_lane: straight distance after lane change, in m
    - distance_lane_change: straight distance for the lane change itself, in m

    The total distance driven is greater than the sum of distance_same_lane and distance_other_lane.
    It results from the lane change distance plus the distance_same_lane plus distance_other_lane.
    The lane change distance is set to 25m (straight), the driven distance is slightly greater.

    A parallel termination behavior has to be used.
    """

    def __init__(self, actor, speed=10, direction='left', distance_same_lane=5, distance_other_lane=100,
                 distance_lane_change=25, lane_changes=1, name='LaneChange'):

        self._direction = direction
        self._distance_same_lane = distance_same_lane
        self._distance_other_lane = distance_other_lane
        self._distance_lane_change = distance_lane_change
        self._lane_changes = lane_changes

        self._target_lane_id = None
        self._distance_new_lane = 0
        self._pos_before_lane_change = None
        self._plan = None

        super(LaneChange, self).__init__(actor, target_speed=speed, name=name)

    def initialise(self):

        # get start position
        position_actor = CarlaDataProvider.get_map().get_waypoint(self._actor.get_location())

        # calculate plan with scenario_helper function
        self._plan, self._target_lane_id = generate_target_waypoint_list_multilane(
            position_actor, self._direction, self._distance_same_lane,
            self._distance_other_lane, self._distance_lane_change, check=True, lane_changes=self._lane_changes)
        super(LaneChange, self).initialise()

    def update(self):

        if not self._plan:
            print("{} couldn't perform the expected lane change".format(self._actor))
            return py_trees.common.Status.FAILURE

        status = super(LaneChange, self).update()

        current_position_actor = CarlaDataProvider.get_map().get_waypoint(self._actor.get_location())
        current_lane_id = current_position_actor.lane_id

        if current_lane_id == self._target_lane_id:
            # driving on new lane
            distance = current_position_actor.transform.location.distance(self._pos_before_lane_change)

            if distance > self._distance_other_lane:
                # long enough distance on new lane --> SUCCESS
                status = py_trees.common.Status.SUCCESS
        else:
            self._pos_before_lane_change = current_position_actor.transform.location

        return status


class SetInitSpeed(AtomicBehavior):

    """
    This class contains an atomic behavior to set the init_speed of an actor,
    succeding immeditely after initializing
    """

    def __init__(self, actor, init_speed=10, name='SetInitSpeed'):

        self._init_speed = init_speed
        self._terminate = None
        self._actor = actor

        super(SetInitSpeed, self).__init__(name, actor)

    def initialise(self):
        """
        Initialize it's speed
        """

        transform = self._actor.get_transform()
        yaw = transform.rotation.yaw * (math.pi / 180)

        vx = math.cos(yaw) * self._init_speed
        vy = math.sin(yaw) * self._init_speed
        self._actor.set_target_velocity(carla.Vector3D(vx, vy, 0))

    def update(self):
        """
        Nothing to update, end the behavior
        """

        return py_trees.common.Status.SUCCESS


class HandBrakeVehicle(AtomicBehavior):

    """
    This class contains an atomic hand brake behavior.
    To set the hand brake value of the vehicle.

    Important parameters:
    - vehicle: CARLA actor to execute the behavior
    - hand_brake_value to be applied in [0,1]

    The behavior terminates after setting the hand brake value
    """

    def __init__(self, vehicle, hand_brake_value, name="Braking"):
        """
        Setup vehicle control and brake value
        """
        super(HandBrakeVehicle, self).__init__(name)
        self.logger.debug("%s.__init__()" % (self.__class__.__name__))
        self._vehicle = vehicle
        self._control, self._type = get_actor_control(vehicle)
        self._hand_brake_value = hand_brake_value

    def update(self):
        """
        Set handbrake
        """
        new_status = py_trees.common.Status.SUCCESS
        if self._type == 'vehicle':
            self._control.hand_brake = self._hand_brake_value
            self._vehicle.apply_control(self._control)
        else:
            self._hand_brake_value = None
            self.logger.debug("%s.update()[%s->%s]" %
                              (self.__class__.__name__, self.status, new_status))
            self._vehicle.apply_control(self._control)

        return new_status


class ActorDestroy(AtomicBehavior):

    """
    This class contains an actor destroy behavior.
    Given an actor this behavior will delete it.

    Important parameters:
    - actor: CARLA actor to be deleted

    The behavior terminates after removing the actor
    """

    def __init__(self, actor, name="ActorDestroy"):
        """
        Setup actor
        """
        super(ActorDestroy, self).__init__(name, actor)
        self.logger.debug("%s.__init__()" % (self.__class__.__name__))

    def update(self):
        new_status = py_trees.common.Status.RUNNING
        if self._actor:
            CarlaDataProvider.remove_actor_by_id(self._actor.id)
            self._actor = None
            new_status = py_trees.common.Status.SUCCESS

        return new_status


class ActorTransformSetter(AtomicBehavior):

    """
    This class contains an atomic behavior to set the transform
    of an actor.

    Important parameters:
    - actor: CARLA actor to execute the behavior
    - transform: New target transform (position + orientation) of the actor
    - physics [optional]: If physics is true, the actor physics will be reactivated upon success

    The behavior terminates when actor is set to the new actor transform (closer than 1 meter)

    NOTE:
    It is very important to ensure that the actor location is spawned to the new transform because of the
    appearence of a rare runtime processing error. WaypointFollower with LocalPlanner,
    might fail if new_status is set to success before the actor is really positioned at the new transform.
    Therefore: calculate_distance(actor, transform) < 1 meter
    """

    def __init__(self, actor, transform, physics=True, name="ActorTransformSetter"):
        """
        Init
        """
        super(ActorTransformSetter, self).__init__(name, actor)
        self._transform = transform
        self._physics = physics
        self.logger.debug("%s.__init__()" % (self.__class__.__name__))

    def initialise(self):
        if self._actor.is_alive:
            self._actor.set_target_velocity(carla.Vector3D(0, 0, 0))
            self._actor.set_target_angular_velocity(carla.Vector3D(0, 0, 0))
            self._actor.set_transform(self._transform)
        super(ActorTransformSetter, self).initialise()

    def update(self):
        """
        Transform actor
        """
        new_status = py_trees.common.Status.RUNNING

        if not self._actor.is_alive:
            new_status = py_trees.common.Status.FAILURE

        if calculate_distance(self._actor.get_location(), self._transform.location) < 1.0:
            if self._physics:
                self._actor.set_simulate_physics(enabled=True)
            new_status = py_trees.common.Status.SUCCESS

        return new_status


class TrafficLightStateSetter(AtomicBehavior):

    """
    This class contains an atomic behavior to set the state of a given traffic light

    Args:
        actor (carla.TrafficLight): ID of the traffic light that shall be changed
        state (carla.TrafficLightState): New target state

    The behavior terminates after trying to set the new state
    """

    def __init__(self, actor, state, name="TrafficLightStateSetter"):
        """
        Init
        """
        super(TrafficLightStateSetter, self).__init__(name)

        self._actor = actor if "traffic_light" in actor.type_id else None
        self._state = state
        self.logger.debug("%s.__init__()" % (self.__class__.__name__))

    def update(self):
        """
        Change the state of the traffic light
        """
        if self._actor is None:
            return py_trees.common.Status.FAILURE

        new_status = py_trees.common.Status.RUNNING
        if self._actor.is_alive:
            self._actor.set_state(self._state)
            new_status = py_trees.common.Status.SUCCESS
        else:
            # For some reason the actor is gone...
            new_status = py_trees.common.Status.FAILURE

        return new_status


class ActorSource(AtomicBehavior):

    """
    Implementation for a behavior that will indefinitely create actors
    at a given transform if no other actor exists in a given radius
    from the transform.

    Important parameters:
    - actor_type_list: Type of CARLA actors to be spawned
    - transform: Spawn location
    - threshold: Min available free distance between other actors and the spawn location
    - blackboard_queue_name: Name of the blackboard used to control this behavior
    - actor_limit [optional]: Maximum number of actors to be spawned (default=7)

    A parallel termination behavior has to be used.
    """

    def __init__(self, actor_type_list, transform, threshold, blackboard_queue_name,
                 actor_limit=7, name="ActorSource"):
        """
        Setup class members
        """
        super(ActorSource, self).__init__(name)
        self._world = CarlaDataProvider.get_world()
        self._actor_types = actor_type_list
        self._spawn_point = transform
        self._threshold = threshold
        self._queue = Blackboard().get(blackboard_queue_name)
        self._actor_limit = actor_limit
        self._last_blocking_actor = None

    def update(self):
        new_status = py_trees.common.Status.RUNNING
        if self._actor_limit > 0:
            world_actors = self._world.get_actors()
            spawn_point_blocked = False
            if (self._last_blocking_actor and
                    self._spawn_point.location.distance(self._last_blocking_actor.get_location()) < self._threshold):
                spawn_point_blocked = True

            if not spawn_point_blocked:
                for actor in world_actors:
                    if self._spawn_point.location.distance(actor.get_location()) < self._threshold:
                        spawn_point_blocked = True
                        self._last_blocking_actor = actor
                        break

            if not spawn_point_blocked:
                try:
                    new_actor = CarlaDataProvider.request_new_actor(
                        random.choice(self._actor_types), self._spawn_point)
                    self._actor_limit -= 1
                    self._queue.put(new_actor)
                except:                             # pylint: disable=bare-except
                    print("ActorSource unable to spawn actor")
        return new_status


class ActorSink(AtomicBehavior):

    """
    Implementation for a behavior that will indefinitely destroy actors
    that wander near a given location within a specified threshold.

    Important parameters:
    - actor_type_list: Type of CARLA actors to be spawned
    - sink_location: Location (carla.location) at which actors will be deleted
    - threshold: Distance around sink_location in which actors will be deleted

    A parallel termination behavior has to be used.
    """

    def __init__(self, sink_location, threshold, name="ActorSink"):
        """
        Setup class members
        """
        super(ActorSink, self).__init__(name)
        self._sink_location = sink_location
        self._threshold = threshold

    def update(self):
        new_status = py_trees.common.Status.RUNNING
        CarlaDataProvider.remove_actors_in_surrounding(self._sink_location, self._threshold)
        return new_status


class ActorFlow(AtomicBehavior):
    """
    Behavior that indefinitely creates actors at a location,
    controls them until another location, and then destroys them.
    Therefore, a parallel termination behavior has to be used.

    Important parameters:
    - source_transform (carla.Transform): Transform at which actors will be spawned
    - sink_location (carla.Location): Location at which actors will be deleted
    - spawn_distance: Distance between spawned actors
    - sink_distance: Actors closer to the sink than this distance will be deleted
    - actors_speed: Speed of the actors part of the flow [m/s]
    """

    def __init__(self, source_wp, sink_wp, spawn_dist_interval, sink_dist=2,
                 actor_speed=20 / 3.6, name="ActorFlow"):
        """
        Setup class members
        """
        super(ActorFlow, self).__init__(name)
        self._rng = CarlaDataProvider.get_random_seed()
        self._world = CarlaDataProvider.get_world()
        self._tm = CarlaDataProvider.get_client().get_trafficmanager(CarlaDataProvider.get_traffic_manager_port())

        self._collision_bp = self._world.get_blueprint_library().find('sensor.other.collision')
        self._is_constant_velocity_active = True

        self._source_wp = source_wp
        self._sink_wp = sink_wp

        self._sink_location = self._sink_wp.transform.location
        self._source_transform = self._source_wp.transform
        self._source_location = self._source_transform.location

        self._sink_dist = sink_dist
        self._speed = actor_speed

        self._min_spawn_dist = spawn_dist_interval[0]
        self._max_spawn_dist = spawn_dist_interval[1]
        self._spawn_dist = self._rng.uniform(self._min_spawn_dist, self._max_spawn_dist)

        self._actor_list = []
        self._collision_sensor_list = []

    def update(self):
        """Controls the created actors and creaes / removes other when needed"""
        # Control the vehicles, removing them when needed
        for actor in list(self._actor_list):
<<<<<<< HEAD

            # TODO: Hack as hybrid mode overwrites the set target velocity
            speed_limit = actor.get_speed_limit()
            speed_perc = (speed_limit - 3.6 * self._speed) / speed_limit * 100
            self._tm.vehicle_percentage_speed_difference(actor, speed_perc)

=======
>>>>>>> d61329df
            sink_distance = self._sink_location.distance(CarlaDataProvider.get_location(actor))
            if sink_distance < self._sink_dist:
                actor.destroy()
                self._actor_list.remove(actor)

        # Spawn new actors if needed
        if len(self._actor_list) == 0:
            distance = self._spawn_dist + 1
        else:
            actor_location = CarlaDataProvider.get_location(self._actor_list[-1])
            distance = self._source_transform.location.distance(actor_location)

        if distance > self._spawn_dist:
            actor = CarlaDataProvider.request_new_actor(
                'vehicle.*', self._source_transform, rolename='scenario', safe_blueprint=True, tick=False
            )
            if actor is None:
                return py_trees.common.Status.RUNNING

            actor.set_autopilot(True)
            self._tm.set_path(actor, [self._source_location, self._sink_location])

            if self._is_constant_velocity_active:
                self._tm.ignore_vehicles_percentage(actor, 100)
                self._tm.auto_lane_change(actor, False)
<<<<<<< HEAD

                # TODO: Hack as the TM doesn't allow a set target velocity
                actor.enable_constant_velocity(carla.Vector3D(self._speed, 0, 0))
=======
                self._tm.set_desired_speed(actor, 3.6 * self._speed)
                actor.enable_constant_velocity(carla.Vector3D(self._speed, 0, 0))  # For when physics are active
>>>>>>> d61329df
            self._actor_list.append(actor)
            self._spawn_dist = self._rng.uniform(self._min_spawn_dist, self._max_spawn_dist)

            sensor = self._world.spawn_actor(self._collision_bp, carla.Transform(), attach_to=actor)
            sensor.listen(lambda _: self.stop_constant_velocity())
            self._collision_sensor_list.append(sensor)

        return py_trees.common.Status.RUNNING

    def stop_constant_velocity(self):
        """Stops the constant velocity behavior"""
        self._is_constant_velocity_active = False
        for actor in self._actor_list:
            actor.disable_constant_velocity()
            self._tm.ignore_vehicles_percentage(actor, 0)

    def terminate(self, new_status):
        """
        Default terminate. Can be extended in derived class
        """
        for actor in self._actor_list:
            try:
                actor.destroy()
            except RuntimeError:
                pass  # Actor was already destroyed


class TrafficLightFreezer(AtomicBehavior):
    """
    Behavior that freezes a group of traffic lights for a specific amount of time,
    returning them to their original state after ending it

    Important parameters:
    - traffic_lights_dict dict{carla.TrafficLight: carla.TrafficLightState}
    - timeout: Amount of time the traffic lights are frozen
    """

    def __init__(self, traffic_lights_dict, duration=10000, name="TrafficLightFreezer"):
        """Setup class members"""
        super(TrafficLightFreezer, self).__init__(name)
        self._traffic_lights_dict = traffic_lights_dict
        self._duration = duration
        self._previous_traffic_light_info = {}
        self._start_time = None

    def initialise(self):
        """
        Sets the traffic lights to the desired states and remembers their previous one.
        These should technically be frozen, but that freezes all tls in the town
        """
        self._start_time = GameTime.get_time()
        for tl in self._traffic_lights_dict:
            elapsed_time = tl.get_elapsed_time()
            self._previous_traffic_light_info[tl] = {
                'state': tl.get_state(),
                'green_time': tl.get_green_time(),
                'red_time': tl.get_red_time(),
                'yellow_time': tl.get_yellow_time()
            }
            tl.set_state(self._traffic_lights_dict[tl])
            tl.set_green_time(self._duration + elapsed_time)
            tl.set_red_time(self._duration + elapsed_time)
            tl.set_yellow_time(self._duration + elapsed_time)

    def update(self):
        """Waits until the adequate time has passed"""
        if GameTime.get_time() - self._start_time > self._duration:
            return py_trees.common.Status.SUCCESS
        else:
            return py_trees.common.Status.RUNNING

    def terminate(self, new_status):
        """Reset all traffic lights back to their previous states"""
        if self._previous_traffic_light_info:
            for tl in self._traffic_lights_dict:
                tl.set_state(self._previous_traffic_light_info[tl]['state'])
                tl.set_green_time(self._previous_traffic_light_info[tl]['green_time'])
                tl.set_red_time(self._previous_traffic_light_info[tl]['red_time'])
                tl.set_yellow_time(self._previous_traffic_light_info[tl]['yellow_time'])


class StartRecorder(AtomicBehavior):

    """
    Atomic that starts the CARLA recorder. Only one can be active
    at a time, and if this isn't the case, the recorder will
    automatically stop the previous one.

    Args:
        recorder_name (str): name of the file to write the recorded data.
            Remember that a simple name will save the recording in
            'CarlaUE4/Saved/'. Otherwise, if some folder appears in the name,
            it will be considered an absolute path.
        name (str): name of the behavior
    """

    def __init__(self, recorder_name, name="StartRecorder"):
        """
        Setup class members
        """
        super(StartRecorder, self).__init__(name)
        self._client = CarlaDataProvider.get_client()
        self._recorder_name = recorder_name

    def update(self):
        self._client.start_recorder(self._recorder_name)
        return py_trees.common.Status.SUCCESS


class StopRecorder(AtomicBehavior):

    """
    Atomic that stops the CARLA recorder.

    Args:
        name (str): name of the behavior
    """

    def __init__(self, name="StopRecorder"):
        """
        Setup class members
        """
        super(StopRecorder, self).__init__(name)
        self._client = CarlaDataProvider.get_client()

    def update(self):
        self._client.stop_recorder()
        return py_trees.common.Status.SUCCESS


class TrafficLightManipulator(AtomicBehavior):

    """
    Atomic behavior that manipulates traffic lights around the ego_vehicle to trigger scenarios 7 to 10.
    This is done by setting 2 of the traffic light at the intersection to green (with some complex precomputation
    to set everything up).

    Important parameters:
    - ego_vehicle: CARLA actor that controls this behavior
    - subtype: string that gathers information of the route and scenario number
      (check SUBTYPE_CONFIG_TRANSLATION below)
    """

    RED = carla.TrafficLightState.Red
    YELLOW = carla.TrafficLightState.Yellow
    GREEN = carla.TrafficLightState.Green

    # Time constants
    RED_TIME = 1.5  # Minimum time the ego vehicle waits in red (seconds)
    YELLOW_TIME = 2  # Time spent at yellow state (seconds)
    RESET_TIME = 6  # Time waited before resetting all the junction (seconds)

    # Experimental values
    TRIGGER_DISTANCE = 10  # Distance that makes all vehicles in the lane enter the junction (meters)
    DIST_TO_WAITING_TIME = 0.04  # Used to wait longer at larger intersections (s/m)

    INT_CONF_OPP1 = {'ego': RED, 'ref': RED, 'left': RED, 'right': RED, 'opposite': GREEN}
    INT_CONF_OPP2 = {'ego': GREEN, 'ref': GREEN, 'left': RED, 'right': RED, 'opposite': GREEN}
    INT_CONF_LFT1 = {'ego': RED, 'ref': RED, 'left': GREEN, 'right': RED, 'opposite': RED}
    INT_CONF_LFT2 = {'ego': GREEN, 'ref': GREEN, 'left': GREEN, 'right': RED, 'opposite': RED}
    INT_CONF_RGT1 = {'ego': RED, 'ref': RED, 'left': RED, 'right': GREEN, 'opposite': RED}
    INT_CONF_RGT2 = {'ego': GREEN, 'ref': GREEN, 'left': RED, 'right': GREEN, 'opposite': RED}

    INT_CONF_REF1 = {'ego': GREEN, 'ref': GREEN, 'left': RED, 'right': RED, 'opposite': RED}
    INT_CONF_REF2 = {'ego': YELLOW, 'ref': YELLOW, 'left': RED, 'right': RED, 'opposite': RED}

    # Depending on the scenario, IN ORDER OF IMPORTANCE, the traffic light changed
    # The list has to contain only items of the INT_CONF
    SUBTYPE_CONFIG_TRANSLATION = {
        'S7left': ['left', 'opposite', 'right'],
        'S7right': ['left', 'opposite'],
        'S7opposite': ['right', 'left', 'opposite'],
        'S8left': ['opposite'],
        'S9right': ['left', 'opposite']
    }

    CONFIG_TLM_TRANSLATION = {
        'left': [INT_CONF_LFT1, INT_CONF_LFT2],
        'right': [INT_CONF_RGT1, INT_CONF_RGT2],
        'opposite': [INT_CONF_OPP1, INT_CONF_OPP2]
    }

    def __init__(self, ego_vehicle, subtype, debug=False, name="TrafficLightManipulator"):
        super(TrafficLightManipulator, self).__init__(name)
        self.ego_vehicle = ego_vehicle
        self.subtype = subtype
        self.current_step = 1
        self.debug = debug

        self.traffic_light = None
        self.annotations = None
        self.configuration = None
        self.prev_junction_state = None
        self.junction_location = None
        self.seconds_waited = 0
        self.prev_time = None
        self.max_trigger_distance = None
        self.waiting_time = None
        self.inside_junction = False

        self.logger.debug("%s.__init__()" % (self.__class__.__name__))

    def update(self):

        new_status = py_trees.common.Status.RUNNING

        # 1) Set up the parameters
        if self.current_step == 1:

            # Traffic light affecting the ego vehicle
            self.traffic_light = CarlaDataProvider.get_next_traffic_light(self.ego_vehicle, use_cached_location=False)
            if not self.traffic_light:
                # nothing else to do in this iteration...
                return new_status

            # "Topology" of the intersection
            self.annotations = CarlaDataProvider.annotate_trafficlight_in_group(self.traffic_light)

            # Which traffic light will be modified (apart from the ego lane)
            self.configuration = self.get_traffic_light_configuration(self.subtype, self.annotations)
            if self.configuration is None:
                self.current_step = 0  # End the behavior
                return new_status

            # Modify the intersection. Store the previous state
            self.prev_junction_state = self.set_intersection_state(self.INT_CONF_REF1)

            self.current_step += 1
            if self.debug:
                print("--- All set up")

        # 2) Modify the ego lane to yellow when closeby
        elif self.current_step == 2:

            ego_location = CarlaDataProvider.get_location(self.ego_vehicle)

            if self.junction_location is None:
                ego_waypoint = CarlaDataProvider.get_map().get_waypoint(ego_location)
                junction_waypoint = ego_waypoint.next(0.5)[0]
                while not junction_waypoint.is_junction:
                    next_wp = junction_waypoint.next(0.5)[0]
                    junction_waypoint = next_wp
                self.junction_location = junction_waypoint.transform.location

            distance = ego_location.distance(self.junction_location)

            # Failure check
            if self.max_trigger_distance is None:
                self.max_trigger_distance = distance + 1
            if distance > self.max_trigger_distance:
                self.current_step = 0

            elif distance < self.TRIGGER_DISTANCE:
                _ = self.set_intersection_state(self.INT_CONF_REF2)
                self.current_step += 1

            if self.debug:
                print("--- Distance until traffic light changes: {}".format(distance))

        # 3) Modify the ego lane to red and the chosen one to green after several seconds
        elif self.current_step == 3:

            if self.passed_enough_time(self.YELLOW_TIME):
                _ = self.set_intersection_state(self.CONFIG_TLM_TRANSLATION[self.configuration][0])

                self.current_step += 1

        # 4) Wait a bit to let vehicles enter the intersection, then set the ego lane to green
        elif self.current_step == 4:

            # Get the time in red, dependent on the intersection dimensions
            if self.waiting_time is None:
                self.waiting_time = self.get_waiting_time(self.annotations, self.configuration)

            if self.passed_enough_time(self.waiting_time):
                _ = self.set_intersection_state(self.CONFIG_TLM_TRANSLATION[self.configuration][1])

                self.current_step += 1

        # 5) Wait for the end of the intersection
        elif self.current_step == 5:
            # the traffic light has been manipulated, wait until the vehicle finsihes the intersection
            ego_location = CarlaDataProvider.get_location(self.ego_vehicle)
            ego_waypoint = CarlaDataProvider.get_map().get_waypoint(ego_location)

            if not self.inside_junction:
                if ego_waypoint.is_junction:
                    # Wait for the ego_vehicle to enter a junction
                    self.inside_junction = True
                else:
                    if self.debug:
                        print("--- Waiting to ENTER a junction")

            else:
                if ego_waypoint.is_junction:
                    if self.debug:
                        print("--- Waiting to EXIT a junction")
                else:
                    # And to leave it
                    self.inside_junction = False
                    self.current_step += 1

        # 6) At the end (or if something failed), reset to the previous state
        else:
            if self.prev_junction_state:
                CarlaDataProvider.reset_lights(self.prev_junction_state)
                if self.debug:
                    print("--- Returning the intersection to its previous state")

            self.variable_cleanup()
            new_status = py_trees.common.Status.SUCCESS

        return new_status

    def passed_enough_time(self, time_limit):
        """
        Returns true or false depending on the time that has passed from the
        first time this function was called
        """
        # Start the timer
        if self.prev_time is None:
            self.prev_time = GameTime.get_time()

        timestamp = GameTime.get_time()
        self.seconds_waited += (timestamp - self.prev_time)
        self.prev_time = timestamp

        if self.debug:
            print("--- Waited seconds: {}".format(self.seconds_waited))

        if self.seconds_waited >= time_limit:
            self.seconds_waited = 0
            self.prev_time = None

            return True
        return False

    def set_intersection_state(self, choice):
        """
        Changes the intersection to the desired state
        """
        prev_state = CarlaDataProvider.update_light_states(
            self.traffic_light,
            self.annotations,
            choice,
            freeze=True)

        return prev_state

    def get_waiting_time(self, annotation, direction):
        """
        Calculates the time the ego traffic light will remain red
        to let vehicles enter the junction
        """

        tl = annotation[direction][0]
        ego_tl = annotation["ref"][0]

        tl_location = CarlaDataProvider.get_trafficlight_trigger_location(tl)
        ego_tl_location = CarlaDataProvider.get_trafficlight_trigger_location(ego_tl)

        distance = ego_tl_location.distance(tl_location)

        return self.RED_TIME + distance * self.DIST_TO_WAITING_TIME

    def get_traffic_light_configuration(self, subtype, annotations):
        """
        Checks the list of possible altered traffic lights and gets
        the first one that exists in the intersection

        Important parameters:
        - subtype: Subtype of the scenario
        - annotations: list of the traffic light of the junction, with their direction (right, left...)
        """
        configuration = None

        if subtype in self.SUBTYPE_CONFIG_TRANSLATION:
            possible_configurations = self.SUBTYPE_CONFIG_TRANSLATION[self.subtype]
            while possible_configurations:
                # Chose the first one and delete it
                configuration = possible_configurations[0]
                possible_configurations = possible_configurations[1:]
                if configuration in annotations:
                    if annotations[configuration]:
                        # Found a valid configuration
                        break
                    else:
                        # The traffic light doesn't exist, get another one
                        configuration = None
                else:
                    if self.debug:
                        print("This configuration name is wrong")
                    configuration = None

            if configuration is None and self.debug:
                print("This subtype has no traffic light available")
        else:
            if self.debug:
                print("This subtype is unknown")

        return configuration

    def variable_cleanup(self):
        """
        Resets all variables to the intial state
        """
        self.current_step = 1
        self.traffic_light = None
        self.annotations = None
        self.configuration = None
        self.prev_junction_state = None
        self.junction_location = None
        self.max_trigger_distance = None
        self.waiting_time = None
        self.inside_junction = False


class ScenarioTriggerer(AtomicBehavior):

    """
    Handles the triggering of the scenarios that are part of a route.

    Initializes a list of blackboard variables to False, and only sets them to True when
    the ego vehicle is very close to the scenarios
    """

    WINDOWS_SIZE = 5

    def __init__(self, actor, route, blackboard_list, distance,
                 repeat_scenarios=False, debug=False, name="ScenarioTriggerer"):
        """
        Setup class members
        """
        super(ScenarioTriggerer, self).__init__(name)
        self._world = CarlaDataProvider.get_world()
        self._map = CarlaDataProvider.get_map()
        self._repeat = repeat_scenarios
        self._debug = debug

        self._actor = actor
        self._route = route
        self._distance = distance
        self._blackboard_list = blackboard_list
        self._triggered_scenarios = []  # List of already done scenarios

        self._current_index = 0
        self._route_length = len(self._route)
        self._waypoints, _ = zip(*self._route)

    def update(self):
        new_status = py_trees.common.Status.RUNNING

        location = CarlaDataProvider.get_location(self._actor)
        if location is None:
            return new_status

        lower_bound = self._current_index
        upper_bound = min(self._current_index + self.WINDOWS_SIZE + 1, self._route_length)

        shortest_distance = float('inf')
        closest_index = -1

        for index in range(lower_bound, upper_bound):
            ref_waypoint = self._waypoints[index]
            ref_location = ref_waypoint.location

            dist_to_route = ref_location.distance(location)
            if dist_to_route <= shortest_distance:
                closest_index = index
                shortest_distance = dist_to_route

        if closest_index == -1 or shortest_distance == float('inf'):
            return new_status

        # Update the ego position at the route
        self._current_index = closest_index

        route_location = self._waypoints[closest_index].location

        # Check which scenarios can be triggered
        blackboard = py_trees.blackboard.Blackboard()
        for black_var_name, scen_location in self._blackboard_list:

            # Close enough
            scen_distance = route_location.distance(scen_location)
            condition1 = bool(scen_distance < self._distance)

            # Not being currently done
            value = blackboard.get(black_var_name)
            condition2 = bool(not value)

            # Already done, if needed
            condition3 = bool(self._repeat or black_var_name not in self._triggered_scenarios)

            if condition1 and condition2 and condition3:
                _ = blackboard.set(black_var_name, True)
                self._triggered_scenarios.append(black_var_name)

                if self._debug:
                    self._world.debug.draw_point(
                        scen_location + carla.Location(z=4),
                        size=0.5,
                        life_time=0.5,
                        color=carla.Color(255, 255, 0)
                    )
                    self._world.debug.draw_string(
                        scen_location + carla.Location(z=5),
                        str(black_var_name),
                        False,
                        color=carla.Color(0, 0, 0),
                        life_time=1000
                    )

        return new_status


class KeepLongitudinalGap(AtomicBehavior):
    """
    This class contains an atomic behavior to maintain a set gap with leading/adjacent vehicle.

    Important parameters:
    - actor: CARLA actor to execute the behavior
    - reference_actor: Reference actor the distance shall be kept to.
    - distance: target gap between the two actors in meters
    - distance_type: Specifies how distance should be calculated between the two actors

    The behavior terminates after overwritten by other events / when target distance is reached(if continues).
    """

    def __init__(self, actor, reference_actor, gap, gap_type="distance", max_speed=None, continues=False,
                 freespace=False, name="AutoKeepDistance"):
        """
        Setup parameters
        """
        super(KeepLongitudinalGap, self).__init__(name, actor)
        self.logger.debug("%s.__init__()" % (self.__class__.__name__))
        self._reference_actor = reference_actor
        self._gap = gap
        self._gap_type = gap_type
        self._continues = continues
        self._freespace = freespace
        self._global_rp = None
        max_speed_limit = 100
        self.max_speed = max_speed_limit if max_speed is None else float(max_speed)
        if freespace and self._gap_type == "distance":
            self._gap += self._reference_actor.bounding_box.extent.x + self._actor.bounding_box.extent.x

        self._start_time = None

    def initialise(self):
        actor_dict = {}

        try:
            check_actors = operator.attrgetter("ActorsWithController")
            actor_dict = check_actors(py_trees.blackboard.Blackboard())
        except AttributeError:
            pass

        if not actor_dict or self._actor.id not in actor_dict:
            raise RuntimeError("Actor not found in ActorsWithController BlackBoard")

        self._start_time = GameTime.get_time()
        actor_dict[self._actor.id].update_target_speed(self.max_speed, start_time=self._start_time)

        self._global_rp = GlobalRoutePlanner(CarlaDataProvider.get_world().get_map(), 1.0)

        super(KeepLongitudinalGap, self).initialise()

    def update(self):
        """
        keeps track of gap and update the controller accordingly
        """
        try:
            check_actors = operator.attrgetter("ActorsWithController")
            actor_dict = check_actors(py_trees.blackboard.Blackboard())
        except AttributeError:
            pass

        if not actor_dict or self._actor.id not in actor_dict:
            return py_trees.common.Status.FAILURE

        if actor_dict[self._actor.id].get_last_longitudinal_command() != self._start_time:
            return py_trees.common.Status.SUCCESS

        new_status = py_trees.common.Status.RUNNING

        actor_velocity = CarlaDataProvider.get_velocity(self._actor)
        reference_velocity = CarlaDataProvider.get_velocity(self._reference_actor)

        gap = sr_tools.scenario_helper.get_distance_between_actors(self._actor, self._reference_actor,
                                                                   distance_type="longitudinal",
                                                                   freespace=self._freespace,
                                                                   global_planner=self._global_rp)
        actor_transform = CarlaDataProvider.get_transform(self._actor)
        ref_actor_transform = CarlaDataProvider.get_transform(self._reference_actor)
        if is_within_distance(ref_actor_transform, actor_transform, float('inf'), [0, 90]) and \
                operator.le(gap, self._gap):
            try:
                factor = abs(actor_velocity - reference_velocity)/actor_velocity
                if actor_velocity > reference_velocity:
                    actor_velocity = actor_velocity - (factor*actor_velocity)
                elif actor_velocity < reference_velocity and operator.gt(gap, self._gap):
                    actor_velocity = actor_velocity + (factor*actor_velocity)
            except ZeroDivisionError:
                pass
            actor_dict[self._actor.id].update_target_speed(actor_velocity)

            if not self._continues:
                if operator.le(gap, self._gap):
                    new_status = py_trees.common.Status.SUCCESS
        else:
            actor_dict[self._actor.id].update_target_speed(self.max_speed)

        self.logger.debug("%s.update()[%s->%s]" % (self.__class__.__name__, self.status, new_status))
        return new_status<|MERGE_RESOLUTION|>--- conflicted
+++ resolved
@@ -2540,15 +2540,6 @@
         """Controls the created actors and creaes / removes other when needed"""
         # Control the vehicles, removing them when needed
         for actor in list(self._actor_list):
-<<<<<<< HEAD
-
-            # TODO: Hack as hybrid mode overwrites the set target velocity
-            speed_limit = actor.get_speed_limit()
-            speed_perc = (speed_limit - 3.6 * self._speed) / speed_limit * 100
-            self._tm.vehicle_percentage_speed_difference(actor, speed_perc)
-
-=======
->>>>>>> d61329df
             sink_distance = self._sink_location.distance(CarlaDataProvider.get_location(actor))
             if sink_distance < self._sink_dist:
                 actor.destroy()
@@ -2574,14 +2565,8 @@
             if self._is_constant_velocity_active:
                 self._tm.ignore_vehicles_percentage(actor, 100)
                 self._tm.auto_lane_change(actor, False)
-<<<<<<< HEAD
-
-                # TODO: Hack as the TM doesn't allow a set target velocity
-                actor.enable_constant_velocity(carla.Vector3D(self._speed, 0, 0))
-=======
                 self._tm.set_desired_speed(actor, 3.6 * self._speed)
                 actor.enable_constant_velocity(carla.Vector3D(self._speed, 0, 0))  # For when physics are active
->>>>>>> d61329df
             self._actor_list.append(actor)
             self._spawn_dist = self._rng.uniform(self._min_spawn_dist, self._max_spawn_dist)
 
