--- conflicted
+++ resolved
@@ -32,11 +32,8 @@
 from agents.navigation.basic_agent import BasicAgent, LocalPlanner
 from agents.navigation.local_planner import RoadOption
 from agents.navigation.global_route_planner import GlobalRoutePlanner
-<<<<<<< HEAD
 from agents.navigation.controller import PIDLongitudinalController
-=======
 from agents.tools.misc import is_within_distance
->>>>>>> dfc9df55
 
 from srunner.scenariomanager.carla_data_provider import CarlaDataProvider
 from srunner.scenariomanager.actorcontrols.actor_control import ActorControl
@@ -761,11 +758,7 @@
 
         # Obtain final route, considering the routing option
         # At the moment everything besides "shortest" will use the CARLA GlobalPlanner
-<<<<<<< HEAD
         grp = GlobalRoutePlanner(CarlaDataProvider.get_map(), 2.0)
-=======
-        grp = GlobalRoutePlanner(CarlaDataProvider.get_world().get_map(), 2.0)
->>>>>>> dfc9df55
         route = []
         for i, _ in enumerate(carla_route_elements):
             if carla_route_elements[i][1] == "shortest":
