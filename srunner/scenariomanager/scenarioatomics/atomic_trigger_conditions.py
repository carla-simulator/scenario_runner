--- conflicted
+++ resolved
@@ -23,14 +23,7 @@
 import operator
 import py_trees
 
-<<<<<<< HEAD
-from agents.navigation.basic_agent import *
-from agents.navigation.roaming_agent import *
-
 from srunner.scenariomanager.scenarioatomics.atomic_behaviors import calculate_distance
-=======
-from srunner.scenariomanager.scenarioatomics.atomic_behaviors import AtomicBehavior, calculate_distance
->>>>>>> 5b345c9f
 from srunner.scenariomanager.carla_data_provider import CarlaDataProvider
 from srunner.scenariomanager.timer import GameTime
 from srunner.tools.scenario_helper import get_distance_along_route
@@ -270,11 +263,7 @@
         return new_status
 
 
-<<<<<<< HEAD
-class AtStartCondition(AtomicCondition):
-=======
-class OSCStartEndCondition(AtomicBehavior):
->>>>>>> 5b345c9f
+class OSCStartEndCondition(AtomicCondition):
 
     """
     This class contains a check if a named story element has started/terminated.
@@ -312,48 +301,6 @@
         """
         new_status = py_trees.common.Status.RUNNING
 
-<<<<<<< HEAD
-        blackboard_variable_name = "({}){}-{}".format(self._element_type.upper(), self._element_name, "START")
-        element_start_time = self._blackboard.get(blackboard_variable_name)
-        if element_start_time and element_start_time >= self._start_time:
-            new_status = py_trees.common.Status.SUCCESS
-
-        self.logger.debug("%s.update()[%s->%s]" % (self.__class__.__name__, self.status, new_status))
-
-        return new_status
-
-
-class AfterTerminationCondition(AtomicCondition):
-
-    """
-    This class contains a check if a named story element has terminated.
-
-    Important parameters:
-    - element_name: The story element's name attribute
-    - element_type: The element type [act,scene,maneuver,event,action]
-
-    The condition terminates with SUCCESS, when the named story element ends
-    """
-
-    def __init__(self, element_type, element_name, rule):
-        """
-        Setup element details
-        """
-        super(AfterTerminationCondition, self).__init__("AfterTerminationCondition")
-        self.logger.debug("%s.__init__()" % (self.__class__.__name__))
-        self._element_type = element_type.upper()
-        self._element_name = element_name
-        self._rule = rule.upper()
-        self._start_time = GameTime.get_time()
-        self._blackboard = py_trees.blackboard.Blackboard()
-
-    def update(self):
-        """
-        Check if the specified story element has ended since the beginning of the condition
-        """
-        new_status = py_trees.common.Status.RUNNING
-=======
->>>>>>> 5b345c9f
         if self._rule == "ANY":
             rules = ["END", "CANCEL"]
         else:
