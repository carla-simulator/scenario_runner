#!/usr/bin/env python

# Copyright (c) 2018-2020 Intel Corporation
#
# This work is licensed under the terms of the MIT license.
# For a copy, see <https://opensource.org/licenses/MIT>.

"""
This module provides all atomic evaluation criteria required to analyze if a
scenario was completed successfully or failed.

Criteria should run continuously to monitor the state of a single actor, multiple
actors or environmental parameters. Hence, a termination is not required.

The atomic criteria are implemented with py_trees.
"""

import weakref
import math
import numpy as np
import py_trees
import shapely

import carla

from srunner.scenariomanager.carla_data_provider import CarlaDataProvider
from srunner.scenariomanager.timer import GameTime
from srunner.scenariomanager.traffic_events import TrafficEvent, TrafficEventType


class Criterion(py_trees.behaviour.Behaviour):

    """
    Base class for all criteria used to evaluate a scenario for success/failure

    Important parameters (PUBLIC):
    - name: Name of the criterion
    - expected_value_success:    Result in case of success
                                 (e.g. max_speed, zero collisions, ...)
    - expected_value_acceptable: Result that does not mean a failure,
                                 but is not good enough for a success
    - actual_value: Actual result after running the scenario
    - test_status: Used to access the result of the criterion
    - optional: Indicates if a criterion is optional (not used for overall analysis)
    """

    def __init__(self,
                 name,
                 actor,
                 expected_value_success,
                 expected_value_acceptable=None,
                 optional=False,
                 terminate_on_failure=False):
        super(Criterion, self).__init__(name)
        self.logger.debug("%s.__init__()" % (self.__class__.__name__))
        self._terminate_on_failure = terminate_on_failure

        self.name = name
        self.actor = actor
        self.test_status = "INIT"
        self.expected_value_success = expected_value_success
        self.expected_value_acceptable = expected_value_acceptable
        self.actual_value = 0
        self.optional = optional
        self.list_traffic_events = []

    def initialise(self):
        """
        Initialise the criterion. Can be extended by the user-derived class
        """
        self.logger.debug("%s.initialise()" % (self.__class__.__name__))

    def terminate(self, new_status):
        """
        Terminate the criterion. Can be extended by the user-derived class
        """
        if (self.test_status == "RUNNING") or (self.test_status == "INIT"):
            self.test_status = "SUCCESS"

        self.logger.debug("%s.terminate()[%s->%s]" % (self.__class__.__name__, self.status, new_status))


class MaxVelocityTest(Criterion):

    """
    This class contains an atomic test for maximum velocity.

    Important parameters:
    - actor: CARLA actor to be used for this test
    - max_velocity_allowed: maximum allowed velocity in m/s
    - optional [optional]: If True, the result is not considered for an overall pass/fail result
    """

    def __init__(self, actor, max_velocity_allowed, optional=False, name="CheckMaximumVelocity"):
        """
        Setup actor and maximum allowed velovity
        """
        super(MaxVelocityTest, self).__init__(name, actor, max_velocity_allowed, None, optional)

    def update(self):
        """
        Check velocity
        """
        new_status = py_trees.common.Status.RUNNING

        if self.actor is None:
            return new_status

        velocity = CarlaDataProvider.get_velocity(self.actor)

        self.actual_value = max(velocity, self.actual_value)

        if velocity > self.expected_value_success:
            self.test_status = "FAILURE"
        else:
            self.test_status = "SUCCESS"

        if self._terminate_on_failure and (self.test_status == "FAILURE"):
            new_status = py_trees.common.Status.FAILURE

        self.logger.debug("%s.update()[%s->%s]" % (self.__class__.__name__, self.status, new_status))

        return new_status


class DrivenDistanceTest(Criterion):

    """
    This class contains an atomic test to check the driven distance

    Important parameters:
    - actor: CARLA actor to be used for this test
    - distance_success: If the actor's driven distance is more than this value (in meters),
                        the test result is SUCCESS
    - distance_acceptable: If the actor's driven distance is more than this value (in meters),
                           the test result is ACCEPTABLE
    - optional [optional]: If True, the result is not considered for an overall pass/fail result
    """

    def __init__(self,
                 actor,
                 distance_success,
                 distance_acceptable=None,
                 optional=False,
                 name="CheckDrivenDistance"):
        """
        Setup actor
        """
        super(DrivenDistanceTest, self).__init__(name, actor, distance_success, distance_acceptable, optional)
        self._last_location = None

    def initialise(self):
        self._last_location = CarlaDataProvider.get_location(self.actor)
        super(DrivenDistanceTest, self).initialise()

    def update(self):
        """
        Check distance
        """
        new_status = py_trees.common.Status.RUNNING

        if self.actor is None:
            return new_status

        location = CarlaDataProvider.get_location(self.actor)

        if location is None:
            return new_status

        if self._last_location is None:
            self._last_location = location
            return new_status

        self.actual_value += location.distance(self._last_location)
        self._last_location = location

        if self.actual_value > self.expected_value_success:
            self.test_status = "SUCCESS"
        elif (self.expected_value_acceptable is not None and
              self.actual_value > self.expected_value_acceptable):
            self.test_status = "ACCEPTABLE"
        else:
            self.test_status = "RUNNING"

        if self._terminate_on_failure and (self.test_status == "FAILURE"):
            new_status = py_trees.common.Status.FAILURE

        self.logger.debug("%s.update()[%s->%s]" % (self.__class__.__name__, self.status, new_status))

        return new_status

    def terminate(self, new_status):
        """
        Set final status
        """
        if self.test_status != "SUCCESS":
            self.test_status = "FAILURE"
        self.actual_value = round(self.actual_value, 2)
        super(DrivenDistanceTest, self).terminate(new_status)


class AverageVelocityTest(Criterion):

    """
    This class contains an atomic test for average velocity.

    Important parameters:
    - actor: CARLA actor to be used for this test
    - avg_velocity_success: If the actor's average velocity is more than this value (in m/s),
                            the test result is SUCCESS
    - avg_velocity_acceptable: If the actor's average velocity is more than this value (in m/s),
                               the test result is ACCEPTABLE
    - optional [optional]: If True, the result is not considered for an overall pass/fail result
    """

    def __init__(self,
                 actor,
                 avg_velocity_success,
                 avg_velocity_acceptable=None,
                 optional=False,
                 name="CheckAverageVelocity"):
        """
        Setup actor and average velovity expected
        """
        super(AverageVelocityTest, self).__init__(name, actor,
                                                  avg_velocity_success,
                                                  avg_velocity_acceptable,
                                                  optional)
        self._last_location = None
        self._distance = 0.0

    def initialise(self):
        self._last_location = CarlaDataProvider.get_location(self.actor)
        super(AverageVelocityTest, self).initialise()

    def update(self):
        """
        Check velocity
        """
        new_status = py_trees.common.Status.RUNNING

        if self.actor is None:
            return new_status

        location = CarlaDataProvider.get_location(self.actor)

        if location is None:
            return new_status

        if self._last_location is None:
            self._last_location = location
            return new_status

        self._distance += location.distance(self._last_location)
        self._last_location = location

        elapsed_time = GameTime.get_time()
        if elapsed_time > 0.0:
            self.actual_value = self._distance / elapsed_time

        if self.actual_value > self.expected_value_success:
            self.test_status = "SUCCESS"
        elif (self.expected_value_acceptable is not None and
              self.actual_value > self.expected_value_acceptable):
            self.test_status = "ACCEPTABLE"
        else:
            self.test_status = "RUNNING"

        if self._terminate_on_failure and (self.test_status == "FAILURE"):
            new_status = py_trees.common.Status.FAILURE

        self.logger.debug("%s.update()[%s->%s]" % (self.__class__.__name__, self.status, new_status))

        return new_status

    def terminate(self, new_status):
        """
        Set final status
        """
        if self.test_status == "RUNNING":
            self.test_status = "FAILURE"
        super(AverageVelocityTest, self).terminate(new_status)


class CollisionTest(Criterion):

    """
    This class contains an atomic test for collisions.

    Important parameters:
    - actor: CARLA actor to be used for this test
    - terminate_on_failure [optional]: If True, the complete scenario will terminate upon failure of this test
    - optional [optional]: If True, the result is not considered for an overall pass/fail result
    """

    MIN_AREA_OF_COLLISION = 3       # If closer than this distance, the collision is ignored
    MAX_AREA_OF_COLLISION = 5       # If further than this distance, the area if forgotten

    def __init__(self, actor, optional=False, name="CollisionTest", terminate_on_failure=False):
        """
        Construction with sensor setup
        """
        self._actor = actor
        super(CollisionTest, self).__init__(name, actor, 0, None, optional, terminate_on_failure)
        self.logger.debug("%s.__init__()" % (self.__class__.__name__))

        world = self.actor.get_world()
        blueprint = world.get_blueprint_library().find('sensor.other.collision')
        self._collision_sensor = world.spawn_actor(blueprint, carla.Transform(), attach_to=self.actor)
        self._collision_sensor.listen(lambda event: self._count_collisions(weakref.ref(self), event))
        self.registered_collisions = []
        self.last_id = None
        self.actual_value = 0

    def update(self):
        """
        Check collision count
        """
        new_status = py_trees.common.Status.RUNNING

        if self._terminate_on_failure and (self.test_status == "FAILURE"):
            new_status = py_trees.common.Status.FAILURE

        actor_location = CarlaDataProvider.get_location(self._actor)
        new_registered_collisions = []

        # Loops through all the previous registered collisions
        for collision_location in self.registered_collisions:

            # Get the distance to the collision point
            distance_vector = actor_location - collision_location
            distance = math.sqrt(math.pow(distance_vector.x, 2) + math.pow(distance_vector.y, 2))

            # If far away from a previous collision, forget it
            if distance <= self.MAX_AREA_OF_COLLISION:
                new_registered_collisions.append(collision_location)

        self.registered_collisions = new_registered_collisions

        self.logger.debug("%s.update()[%s->%s]" % (self.__class__.__name__, self.status, new_status))

        return new_status

    def terminate(self, new_status):
        """
        Cleanup sensor
        """
        if self._collision_sensor is not None:
            self._collision_sensor.destroy()
        self._collision_sensor = None

        # Blackboard variable
        blackv = py_trees.blackboard.Blackboard()
        _ = blackv.set("Collision", self.actual_value)
        super(CollisionTest, self).terminate(new_status)

    @staticmethod
    def _count_collisions(weak_self, event):
        """
        Callback to update collision count
        """
        self = weak_self()
        if not self:
            return

        registered = False
        actor_type = None

        self.test_status = "FAILURE"

        actor_location = CarlaDataProvider.get_location(self.actor)

        # Ignore the current one if it is the same id as before
        if self.last_id == event.other_actor.id:
            registered = True
        else:
            # Loops through all the previous registered collisions
            for collision_location in self.registered_collisions:

                # Get the distance to the collision point
                distance_vector = actor_location - collision_location
                distance = math.sqrt(math.pow(distance_vector.x, 2) + math.pow(distance_vector.y, 2))

                # Ignore the current one if close to a previous one
                if distance <= self.MIN_AREA_OF_COLLISION:
                    registered = True
                    break

        # Register it if needed
        if not registered:
            self.actual_value += 1
<<<<<<< HEAD
            if event.other_actor.id != 0: # Number 0: static objects -> ignore it
=======
            if event.other_actor.id != 0:  # Number 0: static objects -> ignore it
>>>>>>> bb798291
                self.last_id = event.other_actor.id

            if ('static' in event.other_actor.type_id or 'traffic' in event.other_actor.type_id) \
                    and 'sidewalk' not in event.other_actor.type_id:
                actor_type = TrafficEventType.COLLISION_STATIC

            elif 'vehicle' in event.other_actor.type_id:
                actor_type = TrafficEventType.COLLISION_VEHICLE

            elif 'walker' in event.other_actor.type_id:
                actor_type = TrafficEventType.COLLISION_PEDESTRIAN

            collision_event = TrafficEvent(event_type=actor_type)
            collision_event.set_dict({
                'type': event.other_actor.type_id,
                'id': event.other_actor.id,
                'x': actor_location.x,
                'y': actor_location.y,
                'z': actor_location.z})
            collision_event.set_message(
                "Agent collided against object with type={} and id={} at (x={}, y={}, z={})".format(
                    event.other_actor.type_id,
                    event.other_actor.id,
                    round(actor_location.x, 3),
                    round(actor_location.y, 3),
                    round(actor_location.z, 3)))

            self.registered_collisions.append(actor_location)
            self.list_traffic_events.append(collision_event)


class ActorSpeedAboveThresholdTest(Criterion):

    """
    This test will fail if the actor has had its linear velocity lower than a specific value for
    a specific amount of time
    Important parameters:
    - actor: CARLA actor to be used for this test
    - speed_threshold: speed required
    - below_threshold_max_time: Maximum time (in seconds) the actor can remain under the speed threshold
    - terminate_on_failure [optional]: If True, the complete scenario will terminate upon failure of this test
    """

    def __init__(self, actor, speed_threshold, below_threshold_max_time,
                 name="ActorSpeedAboveThresholdTest", terminate_on_failure=False):
        """
        Class constructor.
        """
        super(ActorSpeedAboveThresholdTest, self).__init__(name, actor, 0, terminate_on_failure=terminate_on_failure)
        self.logger.debug("%s.__init__()" % (self.__class__.__name__))
        self._actor = actor
        self._speed_threshold = speed_threshold
        self._below_threshold_max_time = below_threshold_max_time
        self._time_last_valid_state = None

    def update(self):
        """
        Check if the actor speed is above the speed_threshold
        """
        new_status = py_trees.common.Status.RUNNING

        linear_speed = CarlaDataProvider.get_velocity(self._actor)
        if linear_speed is not None:
            if linear_speed < self._speed_threshold and self._time_last_valid_state:
                if (GameTime.get_time() - self._time_last_valid_state) > self._below_threshold_max_time:
                    # Game over. The actor has been "blocked" for too long
                    self.test_status = "FAILURE"

                    # record event
                    vehicle_location = CarlaDataProvider.get_location(self._actor)
                    blocked_event = TrafficEvent(event_type=TrafficEventType.VEHICLE_BLOCKED)
                    ActorSpeedAboveThresholdTest._set_event_message(blocked_event, vehicle_location)
                    ActorSpeedAboveThresholdTest._set_event_dict(blocked_event, vehicle_location)
                    self.list_traffic_events.append(blocked_event)
            else:
                self._time_last_valid_state = GameTime.get_time()

        if self._terminate_on_failure and (self.test_status == "FAILURE"):
            new_status = py_trees.common.Status.FAILURE
        self.logger.debug("%s.update()[%s->%s]" % (self.__class__.__name__, self.status, new_status))

        return new_status

    @staticmethod
    def _set_event_message(event, location):
        """
        Sets the message of the event
        """

        event.set_message('Agent got blocked at (x={}, y={}, z={})'.format(round(location.x, 3),
                                                                           round(location.y, 3),
                                                                           round(location.z, 3)))

    @staticmethod
    def _set_event_dict(event, location):
        """
        Sets the dictionary of the event
        """
        event.set_dict({
            'x': location.x,
            'y': location.y,
            'z': location.z,
        })


class KeepLaneTest(Criterion):

    """
    This class contains an atomic test for keeping lane.

    Important parameters:
    - actor: CARLA actor to be used for this test
    - optional [optional]: If True, the result is not considered for an overall pass/fail result
    """

    def __init__(self, actor, optional=False, name="CheckKeepLane"):
        """
        Construction with sensor setup
        """
        super(KeepLaneTest, self).__init__(name, actor, 0, None, optional)
        self.logger.debug("%s.__init__()" % (self.__class__.__name__))

        world = self.actor.get_world()
        blueprint = world.get_blueprint_library().find('sensor.other.lane_invasion')
        self._lane_sensor = world.spawn_actor(blueprint, carla.Transform(), attach_to=self.actor)
        self._lane_sensor.listen(lambda event: self._count_lane_invasion(weakref.ref(self), event))

    def update(self):
        """
        Check lane invasion count
        """
        new_status = py_trees.common.Status.RUNNING

        if self.actual_value > 0:
            self.test_status = "FAILURE"
        else:
            self.test_status = "SUCCESS"

        if self._terminate_on_failure and (self.test_status == "FAILURE"):
            new_status = py_trees.common.Status.FAILURE

        self.logger.debug("%s.update()[%s->%s]" % (self.__class__.__name__, self.status, new_status))

        return new_status

    def terminate(self, new_status):
        """
        Cleanup sensor
        """
        if self._lane_sensor is not None:
            self._lane_sensor.destroy()
        self._lane_sensor = None
        super(KeepLaneTest, self).terminate(new_status)

    @staticmethod
    def _count_lane_invasion(weak_self, event):
        """
        Callback to update lane invasion count
        """
        self = weak_self()
        if not self:
            return
        self.actual_value += 1


class ReachedRegionTest(Criterion):

    """
    This class contains the reached region test
    The test is a success if the actor reaches a specified region

    Important parameters:
    - actor: CARLA actor to be used for this test
    - min_x, max_x, min_y, max_y: Bounding box of the checked region
    """

    def __init__(self, actor, min_x, max_x, min_y, max_y, name="ReachedRegionTest"):
        """
        Setup trigger region (rectangle provided by
        [min_x,min_y] and [max_x,max_y]
        """
        super(ReachedRegionTest, self).__init__(name, actor, 0)
        self.logger.debug("%s.__init__()" % (self.__class__.__name__))
        self._actor = actor
        self._min_x = min_x
        self._max_x = max_x
        self._min_y = min_y
        self._max_y = max_y

    def update(self):
        """
        Check if the actor location is within trigger region
        """
        new_status = py_trees.common.Status.RUNNING

        location = CarlaDataProvider.get_location(self._actor)
        if location is None:
            return new_status

        in_region = False
        if self.test_status != "SUCCESS":
            in_region = (location.x > self._min_x and location.x < self._max_x) and (
                location.y > self._min_y and location.y < self._max_y)
            if in_region:
                self.test_status = "SUCCESS"
            else:
                self.test_status = "RUNNING"

        if self.test_status == "SUCCESS":
            new_status = py_trees.common.Status.SUCCESS

        self.logger.debug("%s.update()[%s->%s]" % (self.__class__.__name__, self.status, new_status))

        return new_status


class OffRoadTest(Criterion):

    """
    Atomic containing a test to detect when an actor deviates from the driving lanes. This atomic can
    fail when actor has spent a specific time outside driving lanes (defined by OpenDRIVE). Simplified
    version of OnSidewalkTest, and doesn't relly on waypoints with *Sidewalk* lane types

    Args:
        actor (carla.Actor): CARLA actor to be used for this test
        duration (float): Time spent at sidewalks before the atomic fails.
            If terminate_on_failure isn't active, this is ignored.
        optional (bool): If True, the result is not considered for an overall pass/fail result
            when using the output argument
        terminate_on_failure (bool): If True, the atomic will fail when the duration condition has been met.
    """

    def __init__(self, actor, duration=0, optional=False, terminate_on_failure=False, name="OffRoadTest"):
        """
        Setup of the variables
        """
        super(OffRoadTest, self).__init__(name, actor, 0, None, optional, terminate_on_failure)
        self.logger.debug("%s.__init__()" % (self.__class__.__name__))

        self._actor = actor
        self._map = CarlaDataProvider.get_map()
        self._offroad = False

        self._duration = duration
        self._prev_time = None
        self._time_offroad = 0

    def update(self):
        """
        First, transforms the actor's current position to its corresponding waypoint. This is
        filtered to only use waypoints of type Driving or Parking. Depending on these results,
        the actor will be considered to be outside (or inside) driving lanes.

        returns:
            py_trees.common.Status.FAILURE: when the actor has spent a given duration outside driving lanes
            py_trees.common.Status.RUNNING: the rest of the time
        """
        new_status = py_trees.common.Status.RUNNING

        current_location = CarlaDataProvider.get_location(self._actor)

        # Get the waypoint at the current location to see if the actor is offroad
        drive_waypoint = self._map.get_waypoint(
            current_location,
            project_to_road=False
        )
        park_waypoint = self._map.get_waypoint(
            current_location,
            project_to_road=False,
            lane_type=carla.LaneType.Parking
        )
        if drive_waypoint or park_waypoint:
            self._offroad = False
        else:
            self._offroad = True

        # Counts the time offroad
        if self._offroad:
            if self._prev_time is None:
                self._prev_time = GameTime.get_time()
            else:
                curr_time = GameTime.get_time()
                self._time_offroad += curr_time - self._prev_time
                self._prev_time = curr_time
        else:
            self._prev_time = None

        if self._time_offroad > self._duration:
            self.test_status = "FAILURE"

        if self._terminate_on_failure and self.test_status == "FAILURE":
            new_status = py_trees.common.Status.FAILURE

        self.logger.debug("%s.update()[%s->%s]" % (self.__class__.__name__, self.status, new_status))

        return new_status


class OnSidewalkTest(Criterion):

    """
    Atomic containing a test to detect sidewalk invasions of a specific actor. This atomic can
    fail when actor has spent a specific time outside driving lanes (defined by OpenDRIVE).

    Args:
        actor (carla.Actor): CARLA actor to be used for this test
        duration (float): Time spent at sidewalks before the atomic fails.
            If terminate_on_failure isn't active, this is ignored.
        optional (bool): If True, the result is not considered for an overall pass/fail result
            when using the output argument
        terminate_on_failure (bool): If True, the atomic will fail when the duration condition has been met.
    """

    def __init__(self, actor, duration=0, optional=False, terminate_on_failure=False, name="OnSidewalkTest"):
        """
        Construction with sensor setup
        """
        super(OnSidewalkTest, self).__init__(name, actor, 0, None, optional, terminate_on_failure)
        self.logger.debug("%s.__init__()" % (self.__class__.__name__))

        self._actor = actor
        self._map = CarlaDataProvider.get_map()
        self._onsidewalk_active = False
        self._outside_lane_active = False

        self._actor_location = self._actor.get_location()
        self._wrong_sidewalk_distance = 0
        self._wrong_outside_lane_distance = 0
        self._sidewalk_start_location = None
        self._outside_lane_start_location = None
        self._duration = duration
        self._prev_time = None
        self._time_outside_lanes = 0

    def update(self):
        """
        First, transforms the actor's current position as well as its four corners to their
        corresponding waypoints. Depending on their lane type, the actor will be considered to be
        outside (or inside) driving lanes.

        returns:
            py_trees.common.Status.FAILURE: when the actor has spent a given duration outside
                driving lanes and terminate_on_failure is active
            py_trees.common.Status.RUNNING: the rest of the time
        """
        new_status = py_trees.common.Status.RUNNING

        if self._terminate_on_failure and self.test_status == "FAILURE":
            new_status = py_trees.common.Status.FAILURE

        # Some of the vehicle parameters
        current_tra = CarlaDataProvider.get_transform(self._actor)
        current_loc = current_tra.location
        current_wp = self._map.get_waypoint(current_loc, lane_type=carla.LaneType.Any)

        # Case 1) Car center is at a sidewalk
        if current_wp.lane_type == carla.LaneType.Sidewalk:
            if not self._onsidewalk_active:
                self._onsidewalk_active = True
                self._sidewalk_start_location = current_loc

        # Case 2) Not inside allowed zones (Driving and Parking)
        elif current_wp.lane_type != carla.LaneType.Driving \
                and current_wp.lane_type != carla.LaneType.Parking:

            # Get the vertices of the vehicle
            heading_vec = current_tra.get_forward_vector()
            heading_vec.z = 0
            heading_vec = heading_vec / math.sqrt(math.pow(heading_vec.x, 2) + math.pow(heading_vec.y, 2))
            perpendicular_vec = carla.Vector3D(-heading_vec.y, heading_vec.x, 0)

            extent = self.actor.bounding_box.extent
            x_boundary_vector = heading_vec * extent.x
            y_boundary_vector = perpendicular_vec * extent.y

            bbox = [
                current_loc + carla.Location(x_boundary_vector - y_boundary_vector),
                current_loc + carla.Location(x_boundary_vector + y_boundary_vector),
                current_loc + carla.Location(-1 * x_boundary_vector - y_boundary_vector),
                current_loc + carla.Location(-1 * x_boundary_vector + y_boundary_vector)]

            bbox_wp = [
                self._map.get_waypoint(bbox[0], lane_type=carla.LaneType.Any),
                self._map.get_waypoint(bbox[1], lane_type=carla.LaneType.Any),
                self._map.get_waypoint(bbox[2], lane_type=carla.LaneType.Any),
                self._map.get_waypoint(bbox[3], lane_type=carla.LaneType.Any)]

            # Case 2.1) Not quite outside yet
            if bbox_wp[0].lane_type == (carla.LaneType.Driving or carla.LaneType.Parking) \
                or bbox_wp[1].lane_type == (carla.LaneType.Driving or carla.LaneType.Parking) \
                or bbox_wp[2].lane_type == (carla.LaneType.Driving or carla.LaneType.Parking) \
                    or bbox_wp[3].lane_type == (carla.LaneType.Driving or carla.LaneType.Parking):

                self._onsidewalk_active = False
                self._outside_lane_active = False

            # Case 2.2) At the mini Shoulders between Driving and Sidewalk
            elif bbox_wp[0].lane_type == carla.LaneType.Sidewalk \
                or bbox_wp[1].lane_type == carla.LaneType.Sidewalk \
                or bbox_wp[2].lane_type == carla.LaneType.Sidewalk \
                    or bbox_wp[3].lane_type == carla.LaneType.Sidewalk:

                if not self._onsidewalk_active:
                    self._onsidewalk_active = True
                    self._sidewalk_start_location = current_loc

            else:
                distance_vehicle_wp = current_loc.distance(current_wp.transform.location)

                # Case 2.3) Outside lane
                if distance_vehicle_wp >= current_wp.lane_width / 2:

                    if not self._outside_lane_active:
                        self._outside_lane_active = True
                        self._outside_lane_start_location = current_loc

                # Case 2.4) Very very edge case (but still inside driving lanes)
                else:
                    self._onsidewalk_active = False
                    self._outside_lane_active = False

        # Case 3) Driving and Parking conditions
        else:
            # Check for false positives at junctions
            if current_wp.is_junction:
                distance_vehicle_wp = math.sqrt(
                    math.pow(current_wp.transform.location.x - current_loc.x, 2) +
                    math.pow(current_wp.transform.location.y - current_loc.y, 2))

                if distance_vehicle_wp <= current_wp.lane_width / 2:
                    self._onsidewalk_active = False
                    self._outside_lane_active = False
                # Else, do nothing, the waypoint is too far to consider it a correct position
            else:

                self._onsidewalk_active = False
                self._outside_lane_active = False

        # Counts the time offroad
        if self._onsidewalk_active or self._outside_lane_active:
            if self._prev_time is None:
                self._prev_time = GameTime.get_time()
            else:
                curr_time = GameTime.get_time()
                self._time_outside_lanes += curr_time - self._prev_time
                self._prev_time = curr_time
        else:
            self._prev_time = None

        if self._time_outside_lanes > self._duration:
            self.test_status = "FAILURE"

        # Update the distances
        distance_vector = CarlaDataProvider.get_location(self._actor) - self._actor_location
        distance = math.sqrt(math.pow(distance_vector.x, 2) + math.pow(distance_vector.y, 2))

        if distance >= 0.02:  # Used to avoid micro-changes adding to considerable sums
            self._actor_location = CarlaDataProvider.get_location(self._actor)

            if self._onsidewalk_active:
                self._wrong_sidewalk_distance += distance
            elif self._outside_lane_active:
                # Only add if car is outside the lane but ISN'T in a junction
                self._wrong_outside_lane_distance += distance

        # Register the sidewalk event
        if not self._onsidewalk_active and self._wrong_sidewalk_distance > 0:

            self.actual_value += 1

            onsidewalk_event = TrafficEvent(event_type=TrafficEventType.ON_SIDEWALK_INFRACTION)
            self._set_event_message(
                onsidewalk_event, self._sidewalk_start_location, self._wrong_sidewalk_distance)
            self._set_event_dict(
                onsidewalk_event, self._sidewalk_start_location, self._wrong_sidewalk_distance)

            self._onsidewalk_active = False
            self._wrong_sidewalk_distance = 0
            self.list_traffic_events.append(onsidewalk_event)

        # Register the outside of a lane event
        if not self._outside_lane_active and self._wrong_outside_lane_distance > 0:

            self.actual_value += 1

            outsidelane_event = TrafficEvent(event_type=TrafficEventType.OUTSIDE_LANE_INFRACTION)
            self._set_event_message(
                outsidelane_event, self._outside_lane_start_location, self._wrong_outside_lane_distance)
            self._set_event_dict(
                outsidelane_event, self._outside_lane_start_location, self._wrong_outside_lane_distance)

            self._outside_lane_active = False
            self._wrong_outside_lane_distance = 0
            self.list_traffic_events.append(outsidelane_event)

        self.logger.debug("%s.update()[%s->%s]" % (self.__class__.__name__, self.status, new_status))

        return new_status

    def terminate(self, new_status):
        """
        If there is currently an event running, it is registered
        """
        # If currently at a sidewalk, register the event
        if self._onsidewalk_active:

            self.actual_value += 1

            onsidewalk_event = TrafficEvent(event_type=TrafficEventType.ON_SIDEWALK_INFRACTION)
            self._set_event_message(
                onsidewalk_event, self._sidewalk_start_location, self._wrong_sidewalk_distance)
            self._set_event_dict(
                onsidewalk_event, self._sidewalk_start_location, self._wrong_sidewalk_distance)

            self._onsidewalk_active = False
            self._wrong_sidewalk_distance = 0
            self.list_traffic_events.append(onsidewalk_event)

        # If currently outside of our lane, register the event
        if self._outside_lane_active:

            self.actual_value += 1

            outsidelane_event = TrafficEvent(event_type=TrafficEventType.OUTSIDE_LANE_INFRACTION)
            self._set_event_message(
                outsidelane_event, self._outside_lane_start_location, self._wrong_outside_lane_distance)
            self._set_event_dict(
                outsidelane_event, self._outside_lane_start_location, self._wrong_outside_lane_distance)

            self._outside_lane_active = False
            self._wrong_outside_lane_distance = 0
            self.list_traffic_events.append(outsidelane_event)

        super(OnSidewalkTest, self).terminate(new_status)

    def _set_event_message(self, event, location, distance):
        """
        Sets the message of the event
        """
        if event.get_type() == TrafficEventType.ON_SIDEWALK_INFRACTION:
            message_start = 'Agent invaded the sidewalk'
        else:
            message_start = 'Agent went outside the lane'

        event.set_message(
            '{} for about {} meters, starting at (x={}, y={}, z={})'.format(
                message_start,
                round(distance, 3),
                round(location.x, 3),
                round(location.y, 3),
                round(location.z, 3)))

    def _set_event_dict(self, event, location, distance):
        """
        Sets the dictionary of the event
        """
        event.set_dict({
            'x': location.x,
            'y': location.y,
            'z': location.z,
            'distance': distance})


class OutsideRouteLanesTest(Criterion):

    """
    Atomic to detect if the vehicle is either on a sidewalk or at a wrong lane. The distance spent outside
    is computed and it is returned as a percentage of the route distance traveled.

    Args:
        actor (carla.ACtor): CARLA actor to be used for this test
        route (list [carla.Location, connection]): series of locations representing the route waypoints
        optional (bool): If True, the result is not considered for an overall pass/fail result
    """

    ALLOWED_OUT_DISTANCE = 1.3          # At least 0.5, due to the mini-shoulder between lanes and sidewalks
    MAX_ALLOWED_VEHICLE_ANGLE = 120.0   # Maximum angle between the yaw and waypoint lane
    MAX_ALLOWED_WAYPOINT_ANGLE = 150.0  # Maximum change between the yaw-lane angle between frames
    WINDOWS_SIZE = 3                    # Amount of additional waypoints checked (in case the first on fails)

    def __init__(self, actor, route, optional=False, name="OutsideRouteLanesTest"):
        """
        Constructor
        """
        super(OutsideRouteLanesTest, self).__init__(name, actor, 0, None, optional)
        self.logger.debug("%s.__init__()" % (self.__class__.__name__))

        self._actor = actor
        self._route = route
        self._current_index = 0
        self._route_length = len(self._route)
        self._waypoints, _ = zip(*self._route)

        self._map = CarlaDataProvider.get_map()
        self._pre_ego_waypoint = self._map.get_waypoint(self._actor.get_location())

        self._outside_lane_active = False
        self._wrong_lane_active = False
        self._last_road_id = None
        self._last_lane_id = None
        self._total_distance = 0
        self._wrong_distance = 0

    def update(self):
        """
        Transforms the actor location and its four corners to waypoints. Depending on its types,
        the actor will be considered to be at driving lanes, sidewalk or offroad.

        returns:
            py_trees.common.Status.FAILURE: when the actor has left driving and terminate_on_failure is active
            py_trees.common.Status.RUNNING: the rest of the time
        """
        new_status = py_trees.common.Status.RUNNING

        if self._terminate_on_failure and (self.test_status == "FAILURE"):
            new_status = py_trees.common.Status.FAILURE

        # Some of the vehicle parameters
        location = CarlaDataProvider.get_location(self._actor)
        if location is None:
            return new_status

        # 1) Check if outside route lanes
        self._is_outside_driving_lanes(location)
        self._is_at_wrong_lane(location)

        if self._outside_lane_active or self._wrong_lane_active:
            self.test_status = "FAILURE"

        # 2) Get the traveled distance
        for index in range(self._current_index + 1,
                           min(self._current_index + self.WINDOWS_SIZE + 1, self._route_length)):
            # Get the dot product to know if it has passed this location
            index_location = self._waypoints[index]
            index_waypoint = self._map.get_waypoint(index_location)

            wp_dir = index_waypoint.transform.get_forward_vector()  # Waypoint's forward vector
            wp_veh = location - index_location  # vector waypoint - vehicle
            dot_ve_wp = wp_veh.x * wp_dir.x + wp_veh.y * wp_dir.y + wp_veh.z * wp_dir.z

            if dot_ve_wp > 0:
                # Get the distance traveled
                index_location = self._waypoints[index]
                current_index_location = self._waypoints[self._current_index]
                new_dist = current_index_location.distance(index_location)

                # Add it to the total distance
                self._current_index = index
                self._total_distance += new_dist

                # And to the wrong one if outside route lanes
                if self._outside_lane_active or self._wrong_lane_active:
                    self._wrong_distance += new_dist

        self.logger.debug("%s.update()[%s->%s]" % (self.__class__.__name__, self.status, new_status))

        return new_status

    def _is_outside_driving_lanes(self, location):
        """
        Detects if the ego_vehicle is outside driving lanes
        """

        current_driving_wp = self._map.get_waypoint(location, lane_type=carla.LaneType.Driving, project_to_road=True)
        current_parking_wp = self._map.get_waypoint(location, lane_type=carla.LaneType.Parking, project_to_road=True)

        driving_distance = location.distance(current_driving_wp.transform.location)
        if current_parking_wp is not None:  # Some towns have no parking
            parking_distance = location.distance(current_parking_wp.transform.location)
        else:
            parking_distance = float('inf')

        if driving_distance >= parking_distance:
            distance = parking_distance
            lane_width = current_parking_wp.lane_width
        else:
            distance = driving_distance
            lane_width = current_driving_wp.lane_width

        self._outside_lane_active = bool(distance > (lane_width / 2 + self.ALLOWED_OUT_DISTANCE))

    def _is_at_wrong_lane(self, location):
        """
        Detects if the ego_vehicle has invaded a wrong lane
        """

        current_waypoint = self._map.get_waypoint(location, lane_type=carla.LaneType.Driving, project_to_road=True)
        current_lane_id = current_waypoint.lane_id
        current_road_id = current_waypoint.road_id

        # Lanes and roads are too chaotic at junctions
        if current_waypoint.is_junction:
            self._wrong_lane_active = False
        elif self._last_road_id != current_road_id or self._last_lane_id != current_lane_id:

            # Route direction can be considered continuous, except after exiting a junction.
            if self._pre_ego_waypoint.is_junction:
                yaw_waypt = current_waypoint.transform.rotation.yaw % 360
                yaw_actor = self._actor.get_transform().rotation.yaw % 360

                vehicle_lane_angle = (yaw_waypt - yaw_actor) % 360

                if vehicle_lane_angle < self.MAX_ALLOWED_VEHICLE_ANGLE \
                        or vehicle_lane_angle > (360 - self.MAX_ALLOWED_VEHICLE_ANGLE):
                    self._wrong_lane_active = False
                else:
                    self._wrong_lane_active = True

            else:
                # Check for a big gap in waypoint directions.
                yaw_pre_wp = self._pre_ego_waypoint.transform.rotation.yaw % 360
                yaw_cur_wp = current_waypoint.transform.rotation.yaw % 360

                waypoint_angle = (yaw_pre_wp - yaw_cur_wp) % 360

                if waypoint_angle >= self.MAX_ALLOWED_WAYPOINT_ANGLE \
                        and waypoint_angle <= (360 - self.MAX_ALLOWED_WAYPOINT_ANGLE):

                    # Is the ego vehicle going back to the lane, or going out? Take the opposite
                    self._wrong_lane_active = not bool(self._wrong_lane_active)
                else:

                    # Changing to a lane with the same direction
                    self._wrong_lane_active = False

        # Remember the last state
        self._last_lane_id = current_lane_id
        self._last_road_id = current_road_id
        self._pre_ego_waypoint = current_waypoint

    def terminate(self, new_status):
        """
        If there is currently an event running, it is registered
        """

        if self._wrong_distance > 0:

            percentage = self._wrong_distance / self._total_distance * 100

            # Blackboard variable
            blackv = py_trees.blackboard.Blackboard()
            _ = blackv.set("OutsideRouteLanes", round(percentage, 2))

            outside_lane = TrafficEvent(event_type=TrafficEventType.OUTSIDE_ROUTE_LANES_INFRACTION)
            outside_lane.set_message(
                "Agent went outside its route lanes for about {} meters "
                "({}% of the completed route)".format(
                    round(self._wrong_distance, 3),
                    round(percentage, 2)))

            outside_lane.set_dict({
                'distance': self._wrong_distance,
                'percentage': percentage
            })

            self._wrong_distance = 0
            self.list_traffic_events.append(outside_lane)
            self.actual_value = round(percentage, 2)
        else:
            # Blackboard variable
            blackv = py_trees.blackboard.Blackboard()
            _ = blackv.set("OutsideRouteLanes", 0)

        super(OutsideRouteLanesTest, self).terminate(new_status)


class WrongLaneTest(Criterion):

    """
    This class contains an atomic test to detect invasions to wrong direction lanes.

    Important parameters:
    - actor: CARLA actor to be used for this test
    - optional [optional]: If True, the result is not considered for an overall pass/fail result
    """
    MAX_ALLOWED_ANGLE = 120.0
    MAX_ALLOWED_WAYPOINT_ANGLE = 150.0

    def __init__(self, actor, optional=False, name="WrongLaneTest"):
        """
        Construction with sensor setup
        """
        super(WrongLaneTest, self).__init__(name, actor, 0, None, optional)
        self.logger.debug("%s.__init__()" % (self.__class__.__name__))

        self._actor = actor
        self._map = CarlaDataProvider.get_map()
        self._last_lane_id = None
        self._last_road_id = None

        self._in_lane = True
        self._wrong_distance = 0
        self._actor_location = self._actor.get_location()
        self._previous_lane_waypoint = self._map.get_waypoint(self._actor.get_location())
        self._wrong_lane_start_location = None

    def update(self):
        """
        Check lane invasion count
        """

        new_status = py_trees.common.Status.RUNNING

        if self._terminate_on_failure and (self.test_status == "FAILURE"):
            new_status = py_trees.common.Status.FAILURE

        lane_waypoint = self._map.get_waypoint(self._actor.get_location())
        current_lane_id = lane_waypoint.lane_id
        current_road_id = lane_waypoint.road_id

        if (self._last_road_id != current_road_id or self._last_lane_id != current_lane_id) \
                and not lane_waypoint.is_junction:
            next_waypoint = lane_waypoint.next(2.0)[0]

            if not next_waypoint:
                return new_status

            # The waypoint route direction can be considered continuous.
            # Therefore just check for a big gap in waypoint directions.
            previous_lane_direction = self._previous_lane_waypoint.transform.get_forward_vector()
            current_lane_direction = lane_waypoint.transform.get_forward_vector()

            p_lane_vector = np.array([previous_lane_direction.x, previous_lane_direction.y])
            c_lane_vector = np.array([current_lane_direction.x, current_lane_direction.y])

            waypoint_angle = math.degrees(
                math.acos(np.clip(np.dot(p_lane_vector, c_lane_vector) /
                                  (np.linalg.norm(p_lane_vector) * np.linalg.norm(c_lane_vector)), -1.0, 1.0)))

            if waypoint_angle > self.MAX_ALLOWED_WAYPOINT_ANGLE and self._in_lane:

                self.test_status = "FAILURE"
                self._in_lane = False
                self.actual_value += 1
                self._wrong_lane_start_location = self._actor_location

            else:
                # Reset variables
                self._in_lane = True

            # Continuity is broken after a junction so check vehicle-lane angle instead
            if self._previous_lane_waypoint.is_junction:

                vector_wp = np.array([next_waypoint.transform.location.x - lane_waypoint.transform.location.x,
                                      next_waypoint.transform.location.y - lane_waypoint.transform.location.y])

                vector_actor = np.array([math.cos(math.radians(self._actor.get_transform().rotation.yaw)),
                                         math.sin(math.radians(self._actor.get_transform().rotation.yaw))])

                vehicle_lane_angle = math.degrees(
                    math.acos(np.clip(np.dot(vector_actor, vector_wp) / (np.linalg.norm(vector_wp)), -1.0, 1.0)))

                if vehicle_lane_angle > self.MAX_ALLOWED_ANGLE:

                    self.test_status = "FAILURE"
                    self._in_lane = False
                    self.actual_value += 1
                    self._wrong_lane_start_location = self._actor.get_location()

        # Keep adding "meters" to the counter
        distance_vector = self._actor.get_location() - self._actor_location
        distance = math.sqrt(math.pow(distance_vector.x, 2) + math.pow(distance_vector.y, 2))

        if distance >= 0.02:  # Used to avoid micro-changes adding add to considerable sums
            self._actor_location = CarlaDataProvider.get_location(self._actor)

            if not self._in_lane and not lane_waypoint.is_junction:
                self._wrong_distance += distance

        # Register the event
        if self._in_lane and self._wrong_distance > 0:

            wrong_way_event = TrafficEvent(event_type=TrafficEventType.WRONG_WAY_INFRACTION)
            self._set_event_message(wrong_way_event, self._wrong_lane_start_location,
                                    self._wrong_distance, current_road_id, current_lane_id)
            self._set_event_dict(wrong_way_event, self._wrong_lane_start_location,
                                 self._wrong_distance, current_road_id, current_lane_id)

            self.list_traffic_events.append(wrong_way_event)
            self._wrong_distance = 0

        # Remember the last state
        self._last_lane_id = current_lane_id
        self._last_road_id = current_road_id
        self._previous_lane_waypoint = lane_waypoint

        self.logger.debug("%s.update()[%s->%s]" % (self.__class__.__name__, self.status, new_status))

        return new_status

    def terminate(self, new_status):
        """
        If there is currently an event running, it is registered
        """
        if not self._in_lane:

            lane_waypoint = self._map.get_waypoint(self._actor.get_location())
            current_lane_id = lane_waypoint.lane_id
            current_road_id = lane_waypoint.road_id

            wrong_way_event = TrafficEvent(event_type=TrafficEventType.WRONG_WAY_INFRACTION)
            self._set_event_message(wrong_way_event, self._wrong_lane_start_location,
                                    self._wrong_distance, current_road_id, current_lane_id)
            self._set_event_dict(wrong_way_event, self._wrong_lane_start_location,
                                 self._wrong_distance, current_road_id, current_lane_id)

            self._wrong_distance = 0
            self._in_lane = True
            self.list_traffic_events.append(wrong_way_event)

        super(WrongLaneTest, self).terminate(new_status)

    def _set_event_message(self, event, location, distance, road_id, lane_id):
        """
        Sets the message of the event
        """

        event.set_message(
            "Agent invaded a lane in opposite direction for {} meters, starting at (x={}, y={}, z={}). "
            "road_id={}, lane_id={}".format(
                round(distance, 3),
                round(location.x, 3),
                round(location.y, 3),
                round(location.z, 3),
                road_id,
                lane_id))

    def _set_event_dict(self, event, location, distance, road_id, lane_id):
        """
        Sets the dictionary of the event
        """
        event.set_dict({
            'x': location.x,
            'y': location.y,
            'z': location.y,
            'distance': distance,
            'road_id': road_id,
            'lane_id': lane_id})


class InRadiusRegionTest(Criterion):

    """
    The test is a success if the actor is within a given radius of a specified region

    Important parameters:
    - actor: CARLA actor to be used for this test
    - x, y, radius: Position (x,y) and radius (in meters) used to get the checked region
    """

    def __init__(self, actor, x, y, radius, name="InRadiusRegionTest"):
        """
        """
        super(InRadiusRegionTest, self).__init__(name, actor, 0)
        self.logger.debug("%s.__init__()" % (self.__class__.__name__))
        self._actor = actor
        self._x = x     # pylint: disable=invalid-name
        self._y = y     # pylint: disable=invalid-name
        self._radius = radius

    def update(self):
        """
        Check if the actor location is within trigger region
        """
        new_status = py_trees.common.Status.RUNNING

        location = CarlaDataProvider.get_location(self._actor)
        if location is None:
            return new_status

        if self.test_status != "SUCCESS":
            in_radius = math.sqrt(((location.x - self._x)**2) + ((location.y - self._y)**2)) < self._radius
            if in_radius:
                route_completion_event = TrafficEvent(event_type=TrafficEventType.ROUTE_COMPLETED)
                route_completion_event.set_message("Destination was successfully reached")
                self.list_traffic_events.append(route_completion_event)
                self.test_status = "SUCCESS"
            else:
                self.test_status = "RUNNING"

        if self.test_status == "SUCCESS":
            new_status = py_trees.common.Status.SUCCESS

        self.logger.debug("%s.update()[%s->%s]" % (self.__class__.__name__, self.status, new_status))

        return new_status


class InRouteTest(Criterion):

    """
    The test is a success if the actor is never outside route. The actor can go outside of the route
    but only for a certain amount of distance

    Important parameters:
    - actor: CARLA actor to be used for this test
    - route: Route to be checked
    - offroad_max: Maximum distance (in meters) the actor can deviate from the route
    - offroad_min: Maximum safe distance (in meters). Might eventually cause failure
    - terminate_on_failure [optional]: If True, the complete scenario will terminate upon failure of this test
    """
    MAX_ROUTE_PERCENTAGE = 30  # %
    WINDOWS_SIZE = 5  # Amount of additional waypoints checked

    def __init__(self, actor, route, offroad_min=-1, offroad_max=30, name="InRouteTest", terminate_on_failure=False):
        """
        """
        super(InRouteTest, self).__init__(name, actor, 0, terminate_on_failure=terminate_on_failure)
        self.logger.debug("%s.__init__()" % (self.__class__.__name__))
        self._actor = actor
        self._route = route
        self._offroad_max = offroad_max
        # Unless specified, halve of the max value
        if offroad_min == -1:
            self._offroad_min = self._offroad_max / 2
        else:
            self._offroad_min = self._offroad_min

        self._world = CarlaDataProvider.get_world()
        self._waypoints, _ = zip(*self._route)
        self._route_length = len(self._route)
        self._current_index = 0
        self._out_route_distance = 0
        self._in_safe_route = True

        self._accum_meters = []
        prev_wp = self._waypoints[0]
        for i, wp in enumerate(self._waypoints):
            d = wp.distance(prev_wp)
            if i > 0:
                accum = self._accum_meters[i - 1]
            else:
                accum = 0

            self._accum_meters.append(d + accum)
            prev_wp = wp

        # Blackboard variable
        blackv = py_trees.blackboard.Blackboard()
        _ = blackv.set("InRoute", True)

    def update(self):
        """
        Check if the actor location is within trigger region
        """
        new_status = py_trees.common.Status.RUNNING

        location = CarlaDataProvider.get_location(self._actor)
        if location is None:
            return new_status

        if self._terminate_on_failure and (self.test_status == "FAILURE"):
            new_status = py_trees.common.Status.FAILURE

        elif self.test_status == "RUNNING" or self.test_status == "INIT":

            off_route = True

            shortest_distance = float('inf')
            closest_index = -1

            # Get the closest distance
            for index in range(self._current_index,
                               min(self._current_index + self.WINDOWS_SIZE + 1, self._route_length)):
                ref_waypoint = self._waypoints[index]
                distance = math.sqrt(((location.x - ref_waypoint.x) ** 2) + ((location.y - ref_waypoint.y) ** 2))
                if distance <= shortest_distance:
                    closest_index = index
                    shortest_distance = distance

            if closest_index == -1 or shortest_distance == float('inf'):
                return new_status

            # Check if the actor is out of route
            if shortest_distance < self._offroad_max:
                off_route = False
                self._in_safe_route = bool(shortest_distance < self._offroad_min)

            # If actor advanced a step, record the distance
            if self._current_index != closest_index:

                new_dist = self._accum_meters[closest_index] - self._accum_meters[self._current_index]

                # If too far from the route, add it and check if its value
                if not self._in_safe_route:
                    self._out_route_distance += new_dist
                    out_route_percentage = 100 * self._out_route_distance / self._accum_meters[-1]
                    if out_route_percentage > self.MAX_ROUTE_PERCENTAGE:
                        off_route = True

                self._current_index = closest_index

            if off_route:
                # Blackboard variable
                blackv = py_trees.blackboard.Blackboard()
                _ = blackv.set("InRoute", False)

                route_deviation_event = TrafficEvent(event_type=TrafficEventType.ROUTE_DEVIATION)
                route_deviation_event.set_message(
                    "Agent deviated from the route at (x={}, y={}, z={})".format(
                        round(location.x, 3),
                        round(location.y, 3),
                        round(location.z, 3)))
                route_deviation_event.set_dict({
                    'x': location.x,
                    'y': location.y,
                    'z': location.z})

                self.list_traffic_events.append(route_deviation_event)

                self.test_status = "FAILURE"
                self.actual_value += 1
                new_status = py_trees.common.Status.FAILURE

        self.logger.debug("%s.update()[%s->%s]" % (self.__class__.__name__, self.status, new_status))

        return new_status


class RouteCompletionTest(Criterion):

    """
    Check at which stage of the route is the actor at each tick

    Important parameters:
    - actor: CARLA actor to be used for this test
    - route: Route to be checked
    - terminate_on_failure [optional]: If True, the complete scenario will terminate upon failure of this test
    """
    DISTANCE_THRESHOLD = 10.0  # meters
    WINDOWS_SIZE = 2

    def __init__(self, actor, route, name="RouteCompletionTest", terminate_on_failure=False):
        """
        """
        super(RouteCompletionTest, self).__init__(name, actor, 100, terminate_on_failure=terminate_on_failure)
        self.logger.debug("%s.__init__()" % (self.__class__.__name__))
        self._actor = actor
        self._route = route
        self._map = CarlaDataProvider.get_map()

        self._wsize = self.WINDOWS_SIZE
        self._current_index = 0
        self._route_length = len(self._route)
        self._waypoints, _ = zip(*self._route)
        self.target = self._waypoints[-1]

        self._accum_meters = []
        prev_wp = self._waypoints[0]
        for i, wp in enumerate(self._waypoints):
            d = wp.distance(prev_wp)
            if i > 0:
                accum = self._accum_meters[i - 1]
            else:
                accum = 0

            self._accum_meters.append(d + accum)
            prev_wp = wp

        self._traffic_event = TrafficEvent(event_type=TrafficEventType.ROUTE_COMPLETION)
        self.list_traffic_events.append(self._traffic_event)
        self._percentage_route_completed = 0.0

    def update(self):
        """
        Check if the actor location is within trigger region
        """
        new_status = py_trees.common.Status.RUNNING

        location = CarlaDataProvider.get_location(self._actor)
        if location is None:
            return new_status

        if self._terminate_on_failure and (self.test_status == "FAILURE"):
            new_status = py_trees.common.Status.FAILURE

        elif self.test_status == "RUNNING" or self.test_status == "INIT":

            for index in range(self._current_index, min(self._current_index + self._wsize + 1, self._route_length)):
                # Get the dot product to know if it has passed this location
                ref_waypoint = self._waypoints[index]
                wp = self._map.get_waypoint(ref_waypoint)
                wp_dir = wp.transform.get_forward_vector()          # Waypoint's forward vector
                wp_veh = location - ref_waypoint                    # vector waypoint - vehicle
                dot_ve_wp = wp_veh.x * wp_dir.x + wp_veh.y * wp_dir.y + wp_veh.z * wp_dir.z

                if dot_ve_wp > 0:
                    # good! segment completed!
                    self._current_index = index
                    self._percentage_route_completed = 100.0 * float(self._accum_meters[self._current_index]) \
                        / float(self._accum_meters[-1])
                    self._traffic_event.set_dict({
                        'route_completed': self._percentage_route_completed})
                    self._traffic_event.set_message(
                        "Agent has completed > {:.2f}% of the route".format(
                            self._percentage_route_completed))

            if self._percentage_route_completed > 99.0 and location.distance(self.target) < self.DISTANCE_THRESHOLD:
                route_completion_event = TrafficEvent(event_type=TrafficEventType.ROUTE_COMPLETED)
                route_completion_event.set_message("Destination was successfully reached")
                self.list_traffic_events.append(route_completion_event)
                self.test_status = "SUCCESS"

        elif self.test_status == "SUCCESS":
            new_status = py_trees.common.Status.SUCCESS

        self.logger.debug("%s.update()[%s->%s]" % (self.__class__.__name__, self.status, new_status))

        return new_status

    def terminate(self, new_status):
        """
        Set test status to failure if not successful and terminate
        """
        self.actual_value = round(self._percentage_route_completed, 2)
        # Blackboard variable
        blackv = py_trees.blackboard.Blackboard()
        _ = blackv.set("RouteCompletion", round(self._percentage_route_completed, 2))

        if self.test_status == "INIT":
            self.test_status = "FAILURE"
        super(RouteCompletionTest, self).terminate(new_status)


class RunningRedLightTest(Criterion):

    """
    Check if an actor is running a red light

    Important parameters:
    - actor: CARLA actor to be used for this test
    - terminate_on_failure [optional]: If True, the complete scenario will terminate upon failure of this test
    """
    DISTANCE_LIGHT = 10  # m

    def __init__(self, actor, name="RunningRedLightTest", terminate_on_failure=False):
        """
        Init
        """
        super(RunningRedLightTest, self).__init__(name, actor, 0, terminate_on_failure=terminate_on_failure)
        self.logger.debug("%s.__init__()" % (self.__class__.__name__))
        self._actor = actor
        self._world = actor.get_world()
        self._map = CarlaDataProvider.get_map()
        self._list_traffic_lights = []
        self._last_red_light_id = None
        self.actual_value = 0
        self.debug = False

        all_actors = self._world.get_actors()
        for _actor in all_actors:
            if 'traffic_light' in _actor.type_id:
                center, waypoints = self.get_traffic_light_waypoints(_actor)
                self._list_traffic_lights.append((_actor, center, waypoints))

    # pylint: disable=no-self-use
    def is_vehicle_crossing_line(self, seg1, seg2):
        """
        check if vehicle crosses a line segment
        """
        line1 = shapely.geometry.LineString([(seg1[0].x, seg1[0].y), (seg1[1].x, seg1[1].y)])
        line2 = shapely.geometry.LineString([(seg2[0].x, seg2[0].y), (seg2[1].x, seg2[1].y)])
        inter = line1.intersection(line2)

        return not inter.is_empty

    def update(self):
        """
        Check if the actor is running a red light
        """
        new_status = py_trees.common.Status.RUNNING

        transform = CarlaDataProvider.get_transform(self._actor)
        location = transform.location
        if location is None:
            return new_status

        veh_extent = self._actor.bounding_box.extent.x

        tail_close_pt = self.rotate_point(carla.Vector3D(-0.8 * veh_extent, 0.0, location.z), transform.rotation.yaw)
        tail_close_pt = location + carla.Location(tail_close_pt)

        tail_far_pt = self.rotate_point(carla.Vector3D(-veh_extent - 1, 0.0, location.z), transform.rotation.yaw)
        tail_far_pt = location + carla.Location(tail_far_pt)

        for traffic_light, center, waypoints in self._list_traffic_lights:

            if self.debug:
                z = 2.1
                if traffic_light.state == carla.TrafficLightState.Red:
                    color = carla.Color(155, 0, 0)
                elif traffic_light.state == carla.TrafficLightState.Green:
                    color = carla.Color(0, 155, 0)
                else:
                    color = carla.Color(155, 155, 0)
                self._world.debug.draw_point(center + carla.Location(z=z), size=0.2, color=color, life_time=0.01)
                for wp in waypoints:
                    text = "{}.{}".format(wp.road_id, wp.lane_id)
                    self._world.debug.draw_string(
                        wp.transform.location + carla.Location(x=1, z=z), text, color=color, life_time=0.01)
                    self._world.debug.draw_point(
                        wp.transform.location + carla.Location(z=z), size=0.1, color=color, life_time=0.01)

            center_loc = carla.Location(center)

            if self._last_red_light_id and self._last_red_light_id == traffic_light.id:
                continue
            if center_loc.distance(location) > self.DISTANCE_LIGHT:
                continue
            if traffic_light.state != carla.TrafficLightState.Red:
                continue

            for wp in waypoints:

                tail_wp = self._map.get_waypoint(tail_far_pt)

                # Calculate the dot product (Might be unscaled, as only its sign is important)
                ve_dir = CarlaDataProvider.get_transform(self._actor).get_forward_vector()
                wp_dir = wp.transform.get_forward_vector()
                dot_ve_wp = ve_dir.x * wp_dir.x + ve_dir.y * wp_dir.y + ve_dir.z * wp_dir.z

                # Check the lane until all the "tail" has passed
                if tail_wp.road_id == wp.road_id and tail_wp.lane_id == wp.lane_id and dot_ve_wp > 0:
                    # This light is red and is affecting our lane
                    yaw_wp = wp.transform.rotation.yaw
                    lane_width = wp.lane_width
                    location_wp = wp.transform.location

                    lft_lane_wp = self.rotate_point(carla.Vector3D(0.4 * lane_width, 0.0, location_wp.z), yaw_wp + 90)
                    lft_lane_wp = location_wp + carla.Location(lft_lane_wp)
                    rgt_lane_wp = self.rotate_point(carla.Vector3D(0.4 * lane_width, 0.0, location_wp.z), yaw_wp - 90)
                    rgt_lane_wp = location_wp + carla.Location(rgt_lane_wp)

                    # Is the vehicle traversing the stop line?
                    if self.is_vehicle_crossing_line((tail_close_pt, tail_far_pt), (lft_lane_wp, rgt_lane_wp)):

                        self.test_status = "FAILURE"
                        self.actual_value += 1
                        location = traffic_light.get_transform().location
                        red_light_event = TrafficEvent(event_type=TrafficEventType.TRAFFIC_LIGHT_INFRACTION)
                        red_light_event.set_message(
                            "Agent ran a red light {} at (x={}, y={}, z={})".format(
                                traffic_light.id,
                                round(location.x, 3),
                                round(location.y, 3),
                                round(location.z, 3)))
                        red_light_event.set_dict({
                            'id': traffic_light.id,
                            'x': location.x,
                            'y': location.y,
                            'z': location.z})

                        self.list_traffic_events.append(red_light_event)
                        self._last_red_light_id = traffic_light.id
                        break

        if self._terminate_on_failure and (self.test_status == "FAILURE"):
            new_status = py_trees.common.Status.FAILURE

        self.logger.debug("%s.update()[%s->%s]" % (self.__class__.__name__, self.status, new_status))

        return new_status

    def rotate_point(self, point, angle):
        """
        rotate a given point by a given angle
        """
        x_ = math.cos(math.radians(angle)) * point.x - math.sin(math.radians(angle)) * point.y
        y_ = math.sin(math.radians(angle)) * point.x - math.cos(math.radians(angle)) * point.y
        return carla.Vector3D(x_, y_, point.z)

    def get_traffic_light_waypoints(self, traffic_light):
        """
        get area of a given traffic light
        """
        base_transform = traffic_light.get_transform()
        base_rot = base_transform.rotation.yaw
        area_loc = base_transform.transform(traffic_light.trigger_volume.location)

        # Discretize the trigger box into points
        area_ext = traffic_light.trigger_volume.extent
        x_values = np.arange(-0.9 * area_ext.x, 0.9 * area_ext.x, 1.0)  # 0.9 to avoid crossing to adjacent lanes

        area = []
        for x in x_values:
            point = self.rotate_point(carla.Vector3D(x, 0, area_ext.z), base_rot)
            point_location = area_loc + carla.Location(x=point.x, y=point.y)
            area.append(point_location)

        # Get the waypoints of these points, removing duplicates
        ini_wps = []
        for pt in area:
            wpx = self._map.get_waypoint(pt)
            # As x_values are arranged in order, only the last one has to be checked
            if not ini_wps or ini_wps[-1].road_id != wpx.road_id or ini_wps[-1].lane_id != wpx.lane_id:
                ini_wps.append(wpx)

        # Advance them until the intersection
        wps = []
        for wpx in ini_wps:
            while not wpx.is_intersection:
                next_wp = wpx.next(0.5)[0]
                if next_wp and not next_wp.is_intersection:
                    wpx = next_wp
                else:
                    break
            wps.append(wpx)

        return area_loc, wps

    def terminate(self, new_status):
        """
        If there is currently an event running, it is registered
        """
        # Blackboard variable
        blackv = py_trees.blackboard.Blackboard()
        _ = blackv.set("RunningRedLight", self.actual_value)

        super(RunningRedLightTest, self).terminate(new_status)


class RunningStopTest(Criterion):

    """
    Check if an actor is running a stop sign

    Important parameters:
    - actor: CARLA actor to be used for this test
    - terminate_on_failure [optional]: If True, the complete scenario will terminate upon failure of this test
    """
    PROXIMITY_THRESHOLD = 50.0  # meters
    SPEED_THRESHOLD = 0.1
    WAYPOINT_STEP = 1.0  # meters

    def __init__(self, actor, name="RunningStopTest", terminate_on_failure=False):
        """
        """
        super(RunningStopTest, self).__init__(name, actor, 0, terminate_on_failure=terminate_on_failure)
        self.logger.debug("%s.__init__()" % (self.__class__.__name__))
        self._actor = actor
        self._world = CarlaDataProvider.get_world()
        self._map = CarlaDataProvider.get_map()
        self._list_stop_signs = []
        self._target_stop_sign = None
        self._stop_completed = False
        self._affected_by_stop = False
        self.actual_value = 0

        all_actors = self._world.get_actors()
        for _actor in all_actors:
            if 'traffic.stop' in _actor.type_id:
                self._list_stop_signs.append(_actor)

    @staticmethod
    def point_inside_boundingbox(point, bb_center, bb_extent):
        """
        X
        :param point:
        :param bb_center:
        :param bb_extent:
        :return:
        """

        # pylint: disable=invalid-name
        A = carla.Vector2D(bb_center.x - bb_extent.x, bb_center.y - bb_extent.y)
        B = carla.Vector2D(bb_center.x + bb_extent.x, bb_center.y - bb_extent.y)
        D = carla.Vector2D(bb_center.x - bb_extent.x, bb_center.y + bb_extent.y)
        M = carla.Vector2D(point.x, point.y)

        AB = B - A
        AD = D - A
        AM = M - A
        am_ab = AM.x * AB.x + AM.y * AB.y
        ab_ab = AB.x * AB.x + AB.y * AB.y
        am_ad = AM.x * AD.x + AM.y * AD.y
        ad_ad = AD.x * AD.x + AD.y * AD.y

        return am_ab > 0 and am_ab < ab_ab and am_ad > 0 and am_ad < ad_ad

    def is_actor_affected_by_stop(self, actor, stop, multi_step=20):
        """
        Check if the given actor is affected by the stop
        """
        affected = False
        # first we run a fast coarse test
        current_location = actor.get_location()
        stop_location = stop.get_transform().location
        if stop_location.distance(current_location) > self.PROXIMITY_THRESHOLD:
            return affected

        stop_t = stop.get_transform()
        transformed_tv = stop_t.transform(stop.trigger_volume.location)

        # slower and accurate test based on waypoint's horizon and geometric test
        list_locations = [current_location]
        waypoint = self._map.get_waypoint(current_location)
        for _ in range(multi_step):
            if waypoint:
                waypoint = waypoint.next(self.WAYPOINT_STEP)[0]
                if not waypoint:
                    break
                list_locations.append(waypoint.transform.location)

        for actor_location in list_locations:
            if self.point_inside_boundingbox(actor_location, transformed_tv, stop.trigger_volume.extent):
                affected = True

        return affected

    def _scan_for_stop_sign(self):
        target_stop_sign = None

        ve_tra = CarlaDataProvider.get_transform(self._actor)
        ve_dir = ve_tra.get_forward_vector()

        wp = self._map.get_waypoint(ve_tra.location)
        wp_dir = wp.transform.get_forward_vector()

        dot_ve_wp = ve_dir.x * wp_dir.x + ve_dir.y * wp_dir.y + ve_dir.z * wp_dir.z

        if dot_ve_wp > 0:  # Ignore all when going in a wrong lane
            for stop_sign in self._list_stop_signs:
                if self.is_actor_affected_by_stop(self._actor, stop_sign):
                    # this stop sign is affecting the vehicle
                    target_stop_sign = stop_sign
                    break

        return target_stop_sign

    def update(self):
        """
        Check if the actor is running a red light
        """
        new_status = py_trees.common.Status.RUNNING

        location = self._actor.get_location()
        if location is None:
            return new_status

        if not self._target_stop_sign:
            # scan for stop signs
            self._target_stop_sign = self._scan_for_stop_sign()
        else:
            # we were in the middle of dealing with a stop sign
            if not self._stop_completed:
                # did the ego-vehicle stop?
                current_speed = CarlaDataProvider.get_velocity(self._actor)
                if current_speed < self.SPEED_THRESHOLD:
                    self._stop_completed = True

            if not self._affected_by_stop:
                stop_location = self._target_stop_sign.get_location()
                stop_extent = self._target_stop_sign.trigger_volume.extent

                if self.point_inside_boundingbox(location, stop_location, stop_extent):
                    self._affected_by_stop = True

            if not self.is_actor_affected_by_stop(self._actor, self._target_stop_sign):
                # is the vehicle out of the influence of this stop sign now?
                if not self._stop_completed and self._affected_by_stop:
                    # did we stop?
                    self.actual_value += 1
                    self.test_status = "FAILURE"
                    stop_location = self._target_stop_sign.get_transform().location
                    running_stop_event = TrafficEvent(event_type=TrafficEventType.STOP_INFRACTION)
                    running_stop_event.set_message(
                        "Agent ran a stop with id={} at (x={}, y={}, z={})".format(
                            self._target_stop_sign.id,
                            round(stop_location.x, 3),
                            round(stop_location.y, 3),
                            round(stop_location.z, 3)))
                    running_stop_event.set_dict({
                        'id': self._target_stop_sign.id,
                        'x': stop_location.x,
                        'y': stop_location.y,
                        'z': stop_location.z})

                    self.list_traffic_events.append(running_stop_event)

                # reset state
                self._target_stop_sign = None
                self._stop_completed = False
                self._affected_by_stop = False

        if self._terminate_on_failure and (self.test_status == "FAILURE"):
            new_status = py_trees.common.Status.FAILURE

        self.logger.debug("%s.update()[%s->%s]" % (self.__class__.__name__, self.status, new_status))

        return new_status

    def terminate(self, new_status):
        """
        If there is currently an event running, it is registered
        """
        # Blackboard variable
        blackv = py_trees.blackboard.Blackboard()
        _ = blackv.set("RunningStop", self.actual_value)

        super(RunningStopTest, self).terminate(new_status)<|MERGE_RESOLUTION|>--- conflicted
+++ resolved
@@ -389,11 +389,7 @@
         # Register it if needed
         if not registered:
             self.actual_value += 1
-<<<<<<< HEAD
-            if event.other_actor.id != 0: # Number 0: static objects -> ignore it
-=======
             if event.other_actor.id != 0:  # Number 0: static objects -> ignore it
->>>>>>> bb798291
                 self.last_id = event.other_actor.id
 
             if ('static' in event.other_actor.type_id or 'traffic' in event.other_actor.type_id) \
