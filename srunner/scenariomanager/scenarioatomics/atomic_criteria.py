--- conflicted
+++ resolved
@@ -1681,13 +1681,6 @@
         Set test status to failure if not successful and terminate
         """
         self.actual_value = round(self._percentage_route_completed, 2)
-<<<<<<< HEAD
-
-        # Blackboard variable
-        blackv = py_trees.blackboard.Blackboard()
-        _ = blackv.set("RouteCompletion", round(self._percentage_route_completed, 2))
-=======
->>>>>>> 424da6ca
 
         if self.test_status == "INIT":
             self.test_status = "FAILURE"
