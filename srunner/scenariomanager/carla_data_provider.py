--- conflicted
+++ resolved
@@ -58,12 +58,8 @@
     _map = None                 # type: carla.Map
     _sync_flag = False          # type: bool
     _spawn_points = None        # type: list[carla.Transform]
-<<<<<<< HEAD
     _spawn_index = 0            # type: int
     """Index of spawn points that have been used"""
-=======
-    _spawn_index = 0
->>>>>>> 4d080447
     _blueprint_library = None   # type: carla.BlueprintLibrary
     _all_actors = None          # type: carla.ActorList
     _ego_vehicle_route = None
@@ -431,11 +427,7 @@
         """
         Update traffic light states
         """
-<<<<<<< HEAD
         reset_params = []  # type: list[dict]
-=======
-        reset_params = [] # type: list[dict]
->>>>>>> 4d080447
 
         for state in states:
             relevant_lights = []
@@ -554,7 +546,6 @@
     @staticmethod
     def get_road_lanes(wp):
         # type: (carla.Waypoint) -> list[carla.Waypoint]
-<<<<<<< HEAD
         """
         This function takes a waypoint and returns a list of waypoints representing 
         all the parallel driving lanes from the leftmost to the rightmost lane.
@@ -565,8 +556,6 @@
         Returns:
             list[carla.Waypoint]: A list of waypoints representing all driving lanes.
         """
-=======
->>>>>>> 4d080447
         if wp.is_junction:
             return []
         # find the most left lane's waypoint
@@ -679,11 +668,7 @@
             'train': '',
             'tram': '',
             'pedestrian': 'walker.pedestrian.0001',
-<<<<<<< HEAD
             'misc': 'static.prop.streetbarrier'
-=======
-	    'misc': 'static.prop.streetbarrier'
->>>>>>> 4d080447
         }
 
         # Set the model
@@ -772,7 +757,6 @@
         return actors
 
     @staticmethod
-<<<<<<< HEAD
     def spawn_actor(
         bp,
         spawn_point,
@@ -781,23 +765,15 @@
         attach_to=None,
         attachment_type=carla.AttachmentType.Rigid,
     ):
-=======
-    def spawn_actor(bp, spawn_point, must_spawn=False, track_physics=None, attach_to=None, attachment_type=carla.AttachmentType.Rigid):
->>>>>>> 4d080447
         # type: (carla.ActorBlueprint, carla.Waypoint | carla.Transform, bool, bool | None, carla.Actor | None, carla.AttachmentType) -> carla.Actor | None # pylint: disable=line-too-long
         """
         The method will spawn and return an actor.
         The actor will need an available blueprint to be created.
-<<<<<<< HEAD
         It can also be attached to a parent with a certain attachment type.
-=======
-        It can also be attached to a parent with a certain attachment type. 
->>>>>>> 4d080447
 
         Args:
             bp (carla.ActorBlueprint): The blueprint of the actor to spawn.
             spawn_point (carla.Transform): The spawn point of the actor.
-<<<<<<< HEAD
             must_spawn (bool, optional):
                 If True, the actor will be spawned or an exception will be raised.
                 If False, the function returns None if the actor could not be spawned.
@@ -812,22 +788,6 @@
                 Defaults to None.
             attachment_type (carla.AttachmentType, optional):
                 Determines how fixed and rigorous should be the changes in position
-=======
-            must_spawn (bool, optional): 
-                If True, the actor will be spawned or an exception will be raised.
-                If False, the function returns None if the actor could not be spawned.
-                Defaults to False.
-            track_physics (bool | None, optional): 
-                If True, `get_location`, `get_transform` and `get_velocity` 
-                can be used for this actor.
-                If None, the actor will be tracked if it is a Vehicle or Walker.
-                Defaults to None.
-            attach_to (carla.Actor | None, optional): 
-                The parent object that the spawned actor will follow around. 
-                Defaults to None.
-            attachment_type (carla.AttachmentType, optional): 
-                Determines how fixed and rigorous should be the changes in position 
->>>>>>> 4d080447
                 according to its parent object.
                 Defaults to carla.AttachmentType.Rigid.
 
@@ -1102,14 +1062,11 @@
 
     @staticmethod
     def get_actor_by_name(role_name: str):
-<<<<<<< HEAD
         """
         Queries the actor pool for an actor with the given role name.
         Returns the first actor matching actor.
         """
 
-=======
->>>>>>> 4d080447
         for actor_id in CarlaDataProvider._carla_actor_pool:
             if CarlaDataProvider._carla_actor_pool[actor_id].attributes['role_name'] == role_name:
                 return CarlaDataProvider._carla_actor_pool[actor_id]
@@ -1123,11 +1080,7 @@
         """
         if actor_id in CarlaDataProvider._carla_actor_pool:
             was_destroyed = CarlaDataProvider._carla_actor_pool[actor_id].destroy()
-<<<<<<< HEAD
             CarlaDataProvider._carla_actor_pool[actor_id] = None  # type: ignore
-=======
-            CarlaDataProvider._carla_actor_pool[actor_id] = None
->>>>>>> 4d080447
             CarlaDataProvider._carla_actor_pool.pop(actor_id)
             return was_destroyed
         print("Trying to remove a non-existing actor id {}".format(actor_id))
@@ -1218,13 +1171,9 @@
 
     @property
     def world(self):
-<<<<<<< HEAD
         """
         Return world
         
         This is a read-only property of `get_world`
         """
         return self._world
-=======
-        return self._world
->>>>>>> 4d080447
