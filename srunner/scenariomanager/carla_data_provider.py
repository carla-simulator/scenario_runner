--- conflicted
+++ resolved
@@ -46,20 +46,11 @@
     In addition it provides access to the map and the transform of all traffic lights
     """
 
-<<<<<<< HEAD
-    _actor_velocity_map = dict()
-    _actor_location_map = dict()
-    _actor_transform_map = dict()
-    _traffic_light_map = dict()
-    _carla_actor_pool = dict()
-    _global_osc_parameters = dict()
-=======
     _actor_velocity_map = {}
     _actor_location_map = {}
     _actor_transform_map = {}
     _traffic_light_map = {}
     _carla_actor_pool = {}
->>>>>>> 0311b49d
     _client = None
     _world = None
     _map = None
