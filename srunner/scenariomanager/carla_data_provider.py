#!/usr/bin/env python

# Copyright (c) 2018-2020 Intel Corporation
#
# This work is licensed under the terms of the MIT license.
# For a copy, see <https://opensource.org/licenses/MIT>.

"""
This module provides all frequently used data from CARLA via
local buffers to avoid blocking calls to CARLA
"""

from __future__ import print_function

import math
import re
import threading
from numpy import random
from six import iteritems

import carla
from agents.navigation.global_route_planner import GlobalRoutePlanner


def calculate_velocity(actor):
    """
    Method to calculate the velocity of a actor
    """
    velocity_squared = actor.get_velocity().x**2
    velocity_squared += actor.get_velocity().y**2
    return math.sqrt(velocity_squared)


class CarlaDataProvider(object):  # pylint: disable=too-many-public-methods

    """
    This class provides access to various data of all registered actors
    It buffers the data and updates it on every CARLA tick

    Currently available data:
    - Absolute velocity
    - Location
    - Transform

    Potential additions:
    - Acceleration

    In addition it provides access to the map and the transform of all traffic lights
    """

    _actor_velocity_map = {}    # type: dict[carla.Actor, float]
    _actor_location_map = {}    # type: dict[carla.Actor, carla.Location]
    _actor_transform_map = {}   # type: dict[carla.Actor, carla.Transform]
    _traffic_light_map = {}     # type: dict[carla.TrafficLight, carla.Transform]
    _carla_actor_pool = {}      # type: dict[int, carla.Actor]
    _global_osc_parameters = {} # type: dict[str, Any] # type: ignore : suppresses the missing Any import
    _client = None              # type: carla.Client
    _world = None               # type: carla.World
    _map = None                 # type: carla.Map
    _sync_flag = False          # type: bool
    _spawn_points = None        # type: list[carla.Transform]
    _spawn_index = 0            # type: int
    """Index of spawn points that have been used"""
    _blueprint_library = None   # type: carla.BlueprintLibrary
    _all_actors = None          # type: carla.ActorList
    _ego_vehicle_route = None
    _traffic_manager_port = 8000
    _random_seed = 2000
    _rng = random.RandomState(_random_seed)
    _local_planner = None
    _grp = None                 # type: GlobalRoutePlanner
    _runtime_init_flag = False
    _lock = threading.Lock()
    _latest_scenario = ""

    @staticmethod
    def set_local_planner(plan):
        """Register a local planner"""
        CarlaDataProvider._local_planner = plan

    @staticmethod
    def get_local_planner():
        """Access the local planner. Needs to call `set_local_planner` before"""
        return CarlaDataProvider._local_planner

    @staticmethod
    def register_actor(actor, transform=None):
        """
        Add new actor to dictionaries
        If actor already exists, throw an exception
        """
        with CarlaDataProvider._lock:
            if actor in CarlaDataProvider._actor_velocity_map:
                raise KeyError(
                    "Vehicle '{}' already registered. Cannot register twice!".format(actor.id))
            else:
                CarlaDataProvider._actor_velocity_map[actor] = 0.0
            if actor in CarlaDataProvider._actor_location_map:
                raise KeyError(
                    "Vehicle '{}' already registered. Cannot register twice!".format(actor.id))
            elif transform:
                CarlaDataProvider._actor_location_map[actor] = transform.location
            else:
                CarlaDataProvider._actor_location_map[actor] = None

            if actor in CarlaDataProvider._actor_transform_map:
                raise KeyError(
                    "Vehicle '{}' already registered. Cannot register twice!".format(actor.id))
            else:
                CarlaDataProvider._actor_transform_map[actor] = transform

    @staticmethod
    def update_osc_global_params(parameters):
        """
        updates/initializes global osc parameters.
        """
        CarlaDataProvider._global_osc_parameters.update(parameters)

    @staticmethod
    def get_osc_global_param_value(ref):
        """
        returns updated global osc parameter value.
        """
        return CarlaDataProvider._global_osc_parameters.get(ref.replace("$", ""))

    @staticmethod
    def register_actors(actors, transforms=None):
        """
        Add new set of actors to dictionaries
        """
        if transforms is None:
            transforms = [None] * len(actors)

        for actor, transform in zip(actors, transforms):
            CarlaDataProvider.register_actor(actor, transform)

    @staticmethod
    def on_carla_tick():
        """
        Callback from CARLA
        """
        with CarlaDataProvider._lock:
            for actor in CarlaDataProvider._actor_velocity_map.copy():
                if actor is not None and actor.is_alive:
                    CarlaDataProvider._actor_velocity_map[actor] = calculate_velocity(actor)
                else:
                    del CarlaDataProvider._actor_velocity_map[actor]

            for actor in CarlaDataProvider._actor_location_map.copy():
                if actor is not None and actor.is_alive:
                    CarlaDataProvider._actor_location_map[actor] = actor.get_location()
                else:
                    del CarlaDataProvider._actor_location_map[actor]

            for actor in CarlaDataProvider._actor_transform_map.copy():
                if actor is not None and actor.is_alive:
                    CarlaDataProvider._actor_transform_map[actor] = actor.get_transform()
                else:
                    del CarlaDataProvider._actor_transform_map[actor]
            
            world = CarlaDataProvider._world
            if world is None:
                print("WARNING: CarlaDataProvider couldn't find the world")

            CarlaDataProvider._all_actors = None

    @staticmethod
    def get_velocity(actor):
        """
        returns the absolute velocity for the given actor
        """
        if actor in CarlaDataProvider._actor_velocity_map:
            return CarlaDataProvider._actor_velocity_map[actor]
        # Look for same actor, but stored as different python object
        for key in CarlaDataProvider._actor_velocity_map:
            if key.id == actor.id:
                return CarlaDataProvider._actor_velocity_map[key]

        # We are intentionally not throwing here
        # This may cause exception loops in py_trees
        print('{}.get_velocity: {} not found!' .format(__name__, actor))
        return 0.0

    @staticmethod
    def get_location(actor):
        """
        returns the location for the given actor
        """
        if actor in CarlaDataProvider._actor_location_map:
            return CarlaDataProvider._actor_location_map[actor]
        for key in CarlaDataProvider._actor_location_map:
            if key.id == actor.id:
                return CarlaDataProvider._actor_location_map[key]

        # We are intentionally not throwing here
        # This may cause exception loops in py_trees
        print('{}.get_location: {} not found!' .format(__name__, actor))
        return None

    @staticmethod
    def get_transform(actor):
        # type: (carla.Actor) -> carla.Transform | None
        """
        returns the transform for the given actor
        """
        if actor in CarlaDataProvider._actor_transform_map:
            return CarlaDataProvider._actor_transform_map[actor] or actor.get_transform()
        for key in CarlaDataProvider._actor_transform_map:
            if key.id == actor.id:
                # The velocity location information is the entire behavior tree updated every tick
                # The ego vehicle is created before the behavior tree tick, so exception handling needs to be added
                if CarlaDataProvider._actor_transform_map[key] is None:
                    return actor.get_transform()
                return CarlaDataProvider._actor_transform_map[key]

        # We are intentionally not throwing here
        # This may cause exception loops in py_trees
        print('{}.get_transform: {} not found!' .format(__name__, actor))
        return None

    @staticmethod
    def set_client(client):
        # type: (carla.Client) -> None
        """
        Set the CARLA client
        """
        CarlaDataProvider._client = client

    @staticmethod
    def get_client():
        """
        Get the CARLA client
        """
        return CarlaDataProvider._client

    @staticmethod
    def set_world(world):
        # type: (carla.World) -> None
        """
        Set the world and world settings
        """
        CarlaDataProvider._world = world
        CarlaDataProvider._sync_flag = world.get_settings().synchronous_mode
        CarlaDataProvider._map = world.get_map()
        CarlaDataProvider._blueprint_library = world.get_blueprint_library()
        CarlaDataProvider._grp = GlobalRoutePlanner(CarlaDataProvider._map, 2.0)
        CarlaDataProvider.generate_spawn_points()
        CarlaDataProvider.prepare_map()

    @staticmethod
    def get_world():
        """
        Return world
        """
        return CarlaDataProvider._world

    @staticmethod
    def get_map(world=None):
        # type: (carla.World | None) -> carla.Map
        """
        Get the current map
        """
        if CarlaDataProvider._map is None:
            if world is None:
                if CarlaDataProvider._world is None:
                    raise ValueError("class member \'world'\' not initialized yet")
                else:
                    CarlaDataProvider._map = CarlaDataProvider._world.get_map()
            else:
                CarlaDataProvider._map = world.get_map()

        return CarlaDataProvider._map

    @staticmethod
    def get_random_seed():
        """
        @return the random seed.
        """
        return CarlaDataProvider._rng

    @staticmethod
    def get_global_route_planner():
        """
        @return the global route planner
        """
        return CarlaDataProvider._grp

    @staticmethod
    def set_ego_route(route):
        """
        set the ego route
        """
        CarlaDataProvider._ego_vehicle_route = route

    @staticmethod
    def get_ego_route():
        """
        @return the ego route
        """
        return CarlaDataProvider._ego_vehicle_route

    @staticmethod
    def get_all_actors():
        """
        @return all the world actors. This is an expensive call, hence why it is part of the CDP,
        but as this might not be used by everyone, only get the actors the first time someone
        calls asks for them. 'CarlaDataProvider._all_actors' is reset each tick to None.
        """
        if CarlaDataProvider._all_actors:
            return CarlaDataProvider._all_actors

        CarlaDataProvider._all_actors = CarlaDataProvider._world.get_actors()
        return CarlaDataProvider._all_actors

    @staticmethod
    def is_sync_mode():
        """
        @return true if syncronuous mode is used
        """
        return CarlaDataProvider._sync_flag

    @staticmethod
    def set_runtime_init_mode(flag):
        # type: (bool) -> None
        """
        Set the runtime init mode
        """
        CarlaDataProvider._runtime_init_flag = flag

    @staticmethod
    def is_runtime_init_mode():
        """
        @return true if runtime init mode is used
        """
        return CarlaDataProvider._runtime_init_flag

    @staticmethod
    def find_weather_presets():
        """
        Get weather presets from CARLA
        """
        def name(string):
            return ' '.join(m.group(0) for m in rgx.finditer(string))

        rgx = re.compile('.+?(?:(?<=[a-z])(?=[A-Z])|(?<=[A-Z])(?=[A-Z][a-z])|$)')
        presets = [x for x in dir(carla.WeatherParameters) if re.match('[A-Z].+', x)]
        return [(getattr(carla.WeatherParameters, x), name(x)) for x in presets]

    @staticmethod
    def prepare_map():
        """
        This function set the current map and loads all traffic lights for this map to
        _traffic_light_map
        """
        if CarlaDataProvider._map is None:
            CarlaDataProvider._map = CarlaDataProvider._world.get_map()

        # Parse all traffic lights
        CarlaDataProvider._traffic_light_map.clear()
        for traffic_light in CarlaDataProvider._world.get_actors().filter('*traffic_light*'):
            if traffic_light not in list(CarlaDataProvider._traffic_light_map):
                CarlaDataProvider._traffic_light_map[traffic_light] = traffic_light.get_transform()
            else:
                raise KeyError(
                    "Traffic light '{}' already registered. Cannot register twice!".format(traffic_light.id))

    @staticmethod
    def annotate_trafficlight_in_group(traffic_light):
        # type: (carla.TrafficLight) -> dict[str, list[carla.TrafficLight]]
        """
        Get dictionary with traffic light group info for a given traffic light
        """
        dict_annotations = {'ref': [], 'opposite': [], 'left': [], 'right': []}

        # Get the waypoints
        ref_location = CarlaDataProvider.get_trafficlight_trigger_location(traffic_light)
        ref_waypoint = CarlaDataProvider.get_map().get_waypoint(ref_location)
        ref_yaw = ref_waypoint.transform.rotation.yaw

        group_tl = traffic_light.get_group_traffic_lights()

        for target_tl in group_tl:
            if traffic_light.id == target_tl.id:
                dict_annotations['ref'].append(target_tl)
            else:
                # Get the angle between yaws
                target_location = CarlaDataProvider.get_trafficlight_trigger_location(target_tl)
                target_waypoint = CarlaDataProvider.get_map().get_waypoint(target_location)
                target_yaw = target_waypoint.transform.rotation.yaw

                diff = (target_yaw - ref_yaw) % 360

                if diff > 330:
                    continue
                elif diff > 225:
                    dict_annotations['right'].append(target_tl)
                elif diff > 135.0:
                    dict_annotations['opposite'].append(target_tl)
                elif diff > 30:
                    dict_annotations['left'].append(target_tl)

        return dict_annotations

    @staticmethod
    def get_trafficlight_trigger_location(traffic_light):    # pylint: disable=invalid-name
        """
        Calculates the yaw of the waypoint that represents the trigger volume of the traffic light
        """
        def rotate_point(point, angle):
            """
            rotate a given point by a given angle
            """
            x_ = math.cos(math.radians(angle)) * point.x - math.sin(math.radians(angle)) * point.y
            y_ = math.sin(math.radians(angle)) * point.x - math.cos(math.radians(angle)) * point.y

            return carla.Vector3D(x_, y_, point.z)

        base_transform = traffic_light.get_transform()
        base_rot = base_transform.rotation.yaw
        area_loc = base_transform.transform(traffic_light.trigger_volume.location)
        area_ext = traffic_light.trigger_volume.extent

        point = rotate_point(carla.Vector3D(0, 0, area_ext.z), base_rot)
        point_location = area_loc + carla.Location(x=point.x, y=point.y)

        return carla.Location(point_location.x, point_location.y, point_location.z)

    @staticmethod
    def update_light_states(ego_light, annotations, states, freeze=False, timeout=1000000000):
        # type: (carla.TrafficLight, dict[str, list[carla.TrafficLight]], dict[str, carla.TrafficLightState], bool, float) -> list[dict[str, carla.TrafficLight | carla.TrafficLightState | float]] # pylint: disable=line-too-long
        """
        Update traffic light states
        """
        reset_params = []  # type: list[dict]

        for state in states:
            relevant_lights = []
            if state == 'ego':
                relevant_lights = [ego_light]
            else:
                relevant_lights = annotations[state]
            for light in relevant_lights:
                prev_state = light.get_state()
                prev_green_time = light.get_green_time()
                prev_red_time = light.get_red_time()
                prev_yellow_time = light.get_yellow_time()
                reset_params.append({'light': light,
                                     'state': prev_state,
                                     'green_time': prev_green_time,
                                     'red_time': prev_red_time,
                                     'yellow_time': prev_yellow_time})

                light.set_state(states[state])
                if freeze:
                    light.set_green_time(timeout)
                    light.set_red_time(timeout)
                    light.set_yellow_time(timeout)

        return reset_params

    @staticmethod
    def reset_lights(reset_params):
        """
        Reset traffic lights
        """
        for param in reset_params:
            param['light'].set_state(param['state'])
            param['light'].set_green_time(param['green_time'])
            param['light'].set_red_time(param['red_time'])
            param['light'].set_yellow_time(param['yellow_time'])

    @staticmethod
    def get_next_traffic_light(actor, use_cached_location=True):
        """
        returns the next relevant traffic light for the provided actor
        """

        if not use_cached_location:
            location = actor.get_transform().location
        else:
            location = CarlaDataProvider.get_location(actor)

        waypoint = CarlaDataProvider.get_map().get_waypoint(location)
        # Create list of all waypoints until next intersection
        list_of_waypoints = []
        while waypoint and not waypoint.is_junction:
            list_of_waypoints.append(waypoint)
            waypoint = waypoint.next(2.0)[0]

        # If the list is empty, the actor is in an intersection
        if not list_of_waypoints:
            return None

        relevant_traffic_light = None
        distance_to_relevant_traffic_light = float("inf")

        for traffic_light in CarlaDataProvider._traffic_light_map:
            if hasattr(traffic_light, 'trigger_volume'):
                tl_t = CarlaDataProvider._traffic_light_map[traffic_light]
                transformed_tv = tl_t.transform(traffic_light.trigger_volume.location)
                distance = carla.Location(transformed_tv).distance(list_of_waypoints[-1].transform.location)

                if distance < distance_to_relevant_traffic_light:
                    relevant_traffic_light = traffic_light
                    distance_to_relevant_traffic_light = distance

        return relevant_traffic_light

    @staticmethod
    def generate_spawn_points():
        """
        Generate spawn points for the current map
        """
        spawn_points = list(CarlaDataProvider.get_map(CarlaDataProvider._world).get_spawn_points())
        CarlaDataProvider._rng.shuffle(spawn_points)
        CarlaDataProvider._spawn_points = spawn_points
        CarlaDataProvider._spawn_index = 0

    @staticmethod
    def check_road_length(wp: carla.Waypoint, length: float):
        """
        Checks wether the road starting at the given waypoint is at least the given length long.
        
        This is done by querying waypoints in 5m steps checking their road_id and lane_id.
        """
        waypoint_separation = 5

        cur_len = 0
        road_id, lane_id = wp.road_id, wp.lane_id
        while True:
            wps = wp.next(waypoint_separation)
            # The same roadid and laneid，judged to be in the same section to be tested
            next_wp = None
            for p in wps:
                if p.road_id == road_id and p.lane_id == lane_id:
                    next_wp = p
                    break
            if next_wp is None:
                break
            cur_len += waypoint_separation
            if cur_len >= length:
                return True
            wp = next_wp
        return False

    @staticmethod
    def get_road_lanes(wp):
        # type: (carla.Waypoint) -> list[carla.Waypoint]
        """
        This function takes a waypoint and returns a list of waypoints representing 
        all the parallel driving lanes from the leftmost to the rightmost lane.

        Args:
            wp (carla.Waypoint): The starting waypoint.

        Returns:
            list[carla.Waypoint]: A list of waypoints representing all driving lanes.
        """
        if wp.is_junction:
            return []
        # find the most left lane's waypoint

        lane_id_set = set()
        pre_left = wp
        while wp and wp.lane_type == carla.LaneType.Driving:

            if wp.lane_id in lane_id_set:
                break
            lane_id_set.add(wp.lane_id)

            # carla bug: get_left_lane returns error，and never returns none. It's a infinite loop.
            pre_left = wp
            wp = wp.get_left_lane()

        # # Store data from the left lane to the right lane
        # # list<key, value>, key=laneid, value=waypoint
        lane_list = []
        lane_id_set.clear()
        wp = pre_left
        while wp and wp.lane_type == carla.LaneType.Driving:

            if wp.lane_id in lane_id_set:
                break
            lane_id_set.add(wp.lane_id)

            lane_list.append(wp)

            # carla bug: returns error, never return none, endless loop
            wp = wp.get_right_lane()

        return lane_list

    @staticmethod
    def get_road_lane_cnt(wp):
        """
        Counts the number of parallel driving lanes at the given waypoint.
        """
        lanes = CarlaDataProvider.get_road_lanes(wp)
        return len(lanes)

    @staticmethod
    def get_waypoint_by_laneid(lane_num: int):
        """
        Selects an unused spawn point und by using `get_road_lanes` returns a parallel waypoint.

        Args:
            lane_num (int): The lane number to select, 1 is the leftmost lane.
                Use 0 and negative to count from the rightmost lane.

        Returns:
            carla.Waypoint | None: The selected waypoint. None if no more spawn points are available
                or if `lane_num``is higher than the number of lanes.
        """
        if CarlaDataProvider._spawn_points is None:
            CarlaDataProvider.generate_spawn_points()

        if CarlaDataProvider._spawn_index >= len(CarlaDataProvider._spawn_points):
            print("No more spawn points to use")
            return None
        else:
            pos = CarlaDataProvider._spawn_points[CarlaDataProvider._spawn_index]  # pylint: disable=unsubscriptable-object
            CarlaDataProvider._spawn_index += 1
            wp = CarlaDataProvider.get_map().get_waypoint(
                pos.location, project_to_road=True, lane_type=carla.LaneType.Driving
            )

            road_lanes = CarlaDataProvider.get_road_lanes(wp)

            lane = int(float(lane_num))
            if lane > len(road_lanes):
                return None
            else:
                return road_lanes[lane - 1]

    @staticmethod
    def create_blueprint(model, rolename='scenario', color=None, actor_category="car", attribute_filter=None):
        # type: (str, str, carla.Color | None, str, dict | None) -> carla.ActorBlueprint
        """
        Function to setup the blueprint of an actor given its model and other relevant parameters
        """
        def check_attribute_value(blueprint, name, value):
            """
            Checks if the blueprint has that attribute with that value
            """
            if not blueprint.has_attribute(name):
                return False

            attribute_type = blueprint.get_attribute(name).type
            if attribute_type == carla.ActorAttributeType.Bool:
                return blueprint.get_attribute(name).as_bool() == value
            elif attribute_type == carla.ActorAttributeType.Int:
                return blueprint.get_attribute(name).as_int() == value
            elif attribute_type == carla.ActorAttributeType.Float:
                return blueprint.get_attribute(name).as_float() == value
            elif attribute_type == carla.ActorAttributeType.String:
                return blueprint.get_attribute(name).as_str() == value

            return False

        _actor_blueprint_categories = {
            'car': 'vehicle.tesla.model3',
            'van': 'vehicle.volkswagen.t2',
            'truck': 'vehicle.carlamotors.carlacola',
            'trailer': '',
            'semitrailer': '',
            'bus': 'vehicle.volkswagen.t2',
            'motorbike': 'vehicle.kawasaki.ninja',
            'bicycle': 'vehicle.diamondback.century',
            'train': '',
            'tram': '',
            'pedestrian': 'walker.pedestrian.0001',
            'misc': 'static.prop.streetbarrier'
        }

        # Set the model
        try:
            blueprints = CarlaDataProvider._blueprint_library.filter(model)
            if attribute_filter is not None:
                for key, value in attribute_filter.items():
                    blueprints = [x for x in blueprints if check_attribute_value(x, key, value)]

            blueprint = CarlaDataProvider._rng.choice(blueprints)
        except ValueError:
            # The model is not part of the blueprint library. Let's take a default one for the given category
            bp_filter = "vehicle.*"
            new_model = _actor_blueprint_categories[actor_category]
            if new_model != '':
                bp_filter = new_model
            print("WARNING: Actor model {} not available. Using instead {}".format(model, new_model))
            blueprint = CarlaDataProvider._rng.choice(CarlaDataProvider._blueprint_library.filter(bp_filter))

        # Set the color
        if color:
            if not blueprint.has_attribute('color'):
                print(
                    "WARNING: Cannot set Color ({}) for actor {} due to missing blueprint attribute".format(
                        color, blueprint.id))
            else:
                default_color_rgba = blueprint.get_attribute('color').as_color()
                default_color = '({}, {}, {})'.format(default_color_rgba.r, default_color_rgba.g, default_color_rgba.b)
                try:
                    blueprint.set_attribute('color', color)
                except ValueError:
                    # Color can't be set for this vehicle
                    print("WARNING: Color ({}) cannot be set for actor {}. Using instead: ({})".format(
                        color, blueprint.id, default_color))
                    blueprint.set_attribute('color', default_color)
        else:
            if blueprint.has_attribute('color') and rolename != 'hero':
                color = CarlaDataProvider._rng.choice(blueprint.get_attribute('color').recommended_values)
                blueprint.set_attribute('color', color)

        # Make pedestrians mortal
        if blueprint.has_attribute('is_invincible'):
            blueprint.set_attribute('is_invincible', 'false')

        # Set the rolename
        if blueprint.has_attribute('role_name'):
            blueprint.set_attribute('role_name', rolename)

        return blueprint

    @staticmethod
    def handle_actor_batch(batch, tick=True):
        """
        Forward a CARLA command batch to spawn actors to CARLA, and gather the responses.
        Returns list of actors on success, none otherwise
        """
        sync_mode = CarlaDataProvider.is_sync_mode()
        actors = []

        if CarlaDataProvider._client:
            responses = CarlaDataProvider._client.apply_batch_sync(batch, sync_mode and tick)
        else:
            raise ValueError("class member \'client'\' not initialized yet")

        # Wait (or not) for the actors to be spawned properly before we do anything
        if not tick:
            pass
        elif CarlaDataProvider.is_runtime_init_mode():
            CarlaDataProvider._world.wait_for_tick()
        elif sync_mode:
            CarlaDataProvider._world.tick()
        else:
            CarlaDataProvider._world.wait_for_tick()

        actor_ids = [r.actor_id for r in responses if not r.error]
        for r in responses:
            if r.error:
                print("WARNING: Not all actors were spawned")
                break
        actors = list(CarlaDataProvider._world.get_actors(actor_ids))
        return actors

    @staticmethod
    def spawn_actor(
        bp,
        spawn_point,
        must_spawn=False,
        track_physics=None,
        attach_to=None,
        attachment_type=carla.AttachmentType.Rigid,
    ):
        # type: (carla.ActorBlueprint, carla.Waypoint | carla.Transform, bool, bool | None, carla.Actor | None, carla.AttachmentType) -> carla.Actor | None # pylint: disable=line-too-long
        """
        The method will spawn and return an actor.
        The actor will need an available blueprint to be created.
        It can also be attached to a parent with a certain attachment type.

        Args:
            bp (carla.ActorBlueprint): The blueprint of the actor to spawn.
            spawn_point (carla.Transform): The spawn point of the actor.
            must_spawn (bool, optional):
                If True, the actor will be spawned or an exception will be raised.
                If False, the function returns None if the actor could not be spawned.
                Defaults to False.
            track_physics (bool | None, optional):
                If True, `get_location`, `get_transform` and `get_velocity`
                can be used for this actor.
                If None, the actor will be tracked if it is a Vehicle or Walker.
                Defaults to None.
            attach_to (carla.Actor | None, optional):
                The parent object that the spawned actor will follow around.
                Defaults to None.
            attachment_type (carla.AttachmentType, optional):
                Determines how fixed and rigorous should be the changes in position
                according to its parent object.
                Defaults to carla.AttachmentType.Rigid.

        Returns:
            carla.Actor | None: The spawned actor if successful, None otherwise.

        Raises:
            RuntimeError: if `must_spawn` is True and the actor could not be spawned.
        """
        if isinstance(spawn_point, carla.Waypoint):
            spawn_point = spawn_point.transform
        world = CarlaDataProvider.get_world()
        if must_spawn:
            actor = world.spawn_actor(bp, spawn_point, attach_to, attachment_type)
        else:
            actor = world.try_spawn_actor(bp, spawn_point, attach_to, attachment_type)
            if actor is None:
                return None
        # Register for cleanup
        CarlaDataProvider._carla_actor_pool[actor.id] = actor
        if track_physics is None:
            # Decide
            track_physics = isinstance(actor, (carla.Vehicle, carla.Walker))
        if track_physics:
            # Register for physics
            CarlaDataProvider.register_actor(actor, spawn_point)
        return actor

    @staticmethod
    def request_new_actor(model, spawn_point=None, rolename='scenario', autopilot=False,
                          random_location=False, color=None, actor_category="car",
                          attribute_filter=None, tick=True):
        """
        This method tries to create a new actor, returning it if successful (None otherwise).
        """
        if not spawn_point and not random_location:
            raise ValueError("Either spawn_point or random_location must be set")
        elif spawn_point and random_location:
            print("INFO: request_new_actor : Both spawn_point and random_location are set. Omitting spawn_point.")
        blueprint = CarlaDataProvider.create_blueprint(model, rolename, color, actor_category, attribute_filter)

        if random_location:
            actor = None
            while not actor:
                spawn_point = CarlaDataProvider._rng.choice(CarlaDataProvider._spawn_points)
                actor = CarlaDataProvider._world.try_spawn_actor(blueprint, spawn_point)

        else:
            # For non prop models, slightly lift the actor to avoid collisions with the ground
            z_offset = 0.2 if 'prop' not in model else 0

            # DO NOT USE spawn_point directly, as this will modify spawn_point permanently
            _spawn_point = carla.Transform(carla.Location(), spawn_point.rotation)
            _spawn_point.location.x = spawn_point.location.x
            _spawn_point.location.y = spawn_point.location.y
            _spawn_point.location.z = spawn_point.location.z + z_offset
            actor = CarlaDataProvider._world.try_spawn_actor(blueprint, _spawn_point)

        if actor is None:
            print("WARNING: Cannot spawn actor {} at position {}".format(model, spawn_point.location))
            return None

        # De/activate the autopilot of the actor if it belongs to vehicle
        if autopilot:
            if isinstance(actor, carla.Vehicle):
                actor.set_autopilot(autopilot, CarlaDataProvider._traffic_manager_port)
            else:
                print("WARNING: Tried to set the autopilot of a non vehicle actor")

        # Wait for the actor to be spawned properly before we do anything
        if not tick:
            pass
        elif CarlaDataProvider.is_runtime_init_mode():
            CarlaDataProvider._world.wait_for_tick()
        elif CarlaDataProvider.is_sync_mode():
            CarlaDataProvider._world.tick()
        else:
            CarlaDataProvider._world.wait_for_tick()

        if actor is None:
            return None

        CarlaDataProvider._carla_actor_pool[actor.id] = actor
        CarlaDataProvider.register_actor(actor, spawn_point)
        return actor

    @staticmethod
    def request_new_actors(actor_list, attribute_filter=None, tick=True):
        """
        This method tries to series of actor in batch. If this was successful,
        the new actors are returned, None otherwise.

        param:
        - actor_list: list of ActorConfigurationData
        """

        SpawnActor = carla.command.SpawnActor                      # pylint: disable=invalid-name
        PhysicsCommand = carla.command.SetSimulatePhysics          # pylint: disable=invalid-name
        FutureActor = carla.command.FutureActor                    # pylint: disable=invalid-name
        ApplyTransform = carla.command.ApplyTransform              # pylint: disable=invalid-name
        SetAutopilot = carla.command.SetAutopilot                  # pylint: disable=invalid-name
        SetVehicleLightState = carla.command.SetVehicleLightState  # pylint: disable=invalid-name

        batch = []
        actors = []

        CarlaDataProvider.generate_spawn_points()

        for actor in actor_list:

            # Get the blueprint
            blueprint = CarlaDataProvider.create_blueprint(
                actor.model, actor.rolename, actor.color, actor.category, attribute_filter)

            # Get the spawn point
            transform = actor.transform
            if not transform:
                continue
            if actor.random_location:
                if CarlaDataProvider._spawn_index >= len(CarlaDataProvider._spawn_points):
                    print("No more spawn points to use")
                    break
                else:
                    _spawn_point = CarlaDataProvider._spawn_points[CarlaDataProvider._spawn_index]  # pylint: disable=unsubscriptable-object
                    CarlaDataProvider._spawn_index += 1

            else:
                _spawn_point = carla.Transform()
                _spawn_point.rotation = transform.rotation
                _spawn_point.location.x = transform.location.x
                _spawn_point.location.y = transform.location.y
                if blueprint.has_tag('walker'):
                    # On imported OpenDRIVE maps, spawning of pedestrians can fail.
                    # By increasing the z-value the chances of success are increased.
                    map_name = CarlaDataProvider._map.name.split("/")[-1]
                    if not map_name.startswith('OpenDrive'):
                        _spawn_point.location.z = transform.location.z + 0.2
                    else:
                        _spawn_point.location.z = transform.location.z + 0.8
                else:
                    _spawn_point.location.z = transform.location.z + 0.2

            # Get the command
            command = SpawnActor(blueprint, _spawn_point)
            command.then(SetAutopilot(FutureActor, actor.autopilot, CarlaDataProvider._traffic_manager_port))

            if actor.args is not None and 'physics' in actor.args and actor.args['physics'] == "off":
                command.then(ApplyTransform(FutureActor, _spawn_point)).then(PhysicsCommand(FutureActor, False))
            elif actor.category == 'misc':
                command.then(PhysicsCommand(FutureActor, True))
            if actor.args is not None and 'lights' in actor.args and actor.args['lights'] == "on":
                command.then(SetVehicleLightState(FutureActor, carla.VehicleLightState.All))

            batch.append(command)

        actors = CarlaDataProvider.handle_actor_batch(batch, tick)

        if not actors:
            return None

        for actor in actors:
            if actor is None:
                continue
            CarlaDataProvider._carla_actor_pool[actor.id] = actor
            CarlaDataProvider.register_actor(actor, _spawn_point)

        return actors

    @staticmethod
    def request_new_batch_actors(model, amount, spawn_points, autopilot=False,
                                 random_location=False, rolename='scenario',
                                 attribute_filter=None, tick=True):
        """
        Simplified version of "request_new_actors". This method also create several actors in batch.

        Instead of needing a list of ActorConfigurationData, an "amount" parameter is used.
        This makes actor spawning easier but reduces the amount of configurability.

        Some parameters are the same for all actors (rolename, autopilot and random location)
        while others are randomized (color)
        """

        SpawnActor = carla.command.SpawnActor      # pylint: disable=invalid-name
        SetAutopilot = carla.command.SetAutopilot  # pylint: disable=invalid-name
        FutureActor = carla.command.FutureActor    # pylint: disable=invalid-name

        CarlaDataProvider.generate_spawn_points()

        batch = []

        for i in range(amount):
            # Get vehicle by model
            blueprint = CarlaDataProvider.create_blueprint(model, rolename, attribute_filter=attribute_filter)

            if random_location:
                if CarlaDataProvider._spawn_index >= len(CarlaDataProvider._spawn_points):
                    print("No more spawn points to use. Spawned {} actors out of {}".format(i + 1, amount))
                    break
                else:
                    spawn_point = CarlaDataProvider._spawn_points[CarlaDataProvider._spawn_index]  # pylint: disable=unsubscriptable-object
                    CarlaDataProvider._spawn_index += 1
            else:
                try:
                    spawn_point = spawn_points[i]
                except IndexError:
                    print("The amount of spawn points is lower than the amount of vehicles spawned")
                    break

            if spawn_point:
                batch.append(SpawnActor(blueprint, spawn_point).then(
                    SetAutopilot(FutureActor, autopilot, CarlaDataProvider._traffic_manager_port)))

        actors = CarlaDataProvider.handle_actor_batch(batch, tick)
        for actor, command in zip(actors, batch):
            if actor is None:
                continue
            CarlaDataProvider._carla_actor_pool[actor.id] = actor
            CarlaDataProvider.register_actor(actor, command.transform)

        return actors

    @staticmethod
    def get_actors():
        """
        Return list of actors and their ids

        Note: iteritems from six is used to allow compatibility with Python 2 and 3
        """
        return iteritems(CarlaDataProvider._carla_actor_pool)

    @staticmethod
    def actor_id_exists(actor_id):
        """
        Check if a certain id is still at the simulation
        """
        if actor_id in CarlaDataProvider._carla_actor_pool:
            return True

        return False

    @staticmethod
    def get_hero_actor():
        """
        Get the actor object of the hero actor if it exists, returns none otherwise.
        """
        for actor_id in CarlaDataProvider._carla_actor_pool:
            if CarlaDataProvider._carla_actor_pool[actor_id].attributes['role_name'] == 'hero':
                return CarlaDataProvider._carla_actor_pool[actor_id]
        return None

    @staticmethod
    def get_actor_by_id(actor_id):
        """
        Get an actor from the pool by using its ID. If the actor
        does not exist, None is returned.
        """
        if actor_id in CarlaDataProvider._carla_actor_pool:
            return CarlaDataProvider._carla_actor_pool[actor_id]

        print("Non-existing actor id {}".format(actor_id))
        return None

    @staticmethod
    def get_actor_by_name(role_name: str):
        """
        Queries the actor pool for an actor with the given role name.
        Returns the first actor matching actor.
        """

        for actor_id in CarlaDataProvider._carla_actor_pool:
            if CarlaDataProvider._carla_actor_pool[actor_id].attributes['role_name'] == role_name:
                return CarlaDataProvider._carla_actor_pool[actor_id]
        print(f"Non-existing actor name {role_name}")
        return None

    @staticmethod
    def remove_actor_by_id(actor_id):
        """
        Remove an actor from the pool using its ID
        """
        if actor_id in CarlaDataProvider._carla_actor_pool:
<<<<<<< HEAD
            CarlaDataProvider._carla_actor_pool[actor_id].destroy()
            CarlaDataProvider._carla_actor_pool[actor_id] = None  # type: ignore
=======
            was_destroyed = CarlaDataProvider._carla_actor_pool[actor_id].destroy()
            CarlaDataProvider._carla_actor_pool[actor_id] = None
>>>>>>> 38098b66
            CarlaDataProvider._carla_actor_pool.pop(actor_id)
            return was_destroyed
        print("Trying to remove a non-existing actor id {}".format(actor_id))
        return None    

    @staticmethod
    def remove_actors_in_surrounding(location, distance):
        """
        Remove all actors from the pool that are closer than distance to the
        provided location
        """
        for actor_id in CarlaDataProvider._carla_actor_pool.copy():
            if CarlaDataProvider._carla_actor_pool[actor_id].get_location().distance(location) < distance:
                CarlaDataProvider._carla_actor_pool[actor_id].destroy()
                CarlaDataProvider._carla_actor_pool.pop(actor_id)

        # Remove all keys with None values
        CarlaDataProvider._carla_actor_pool = dict({k: v for k, v in CarlaDataProvider._carla_actor_pool.items() if v})

    @staticmethod
    def get_traffic_manager_port():
        """
        Get the port of the traffic manager.
        """
        return CarlaDataProvider._traffic_manager_port

    @staticmethod
    def set_traffic_manager_port(tm_port):
        # type: (int) -> None
        """
        Set the port to use for the traffic manager.
        """
        CarlaDataProvider._traffic_manager_port = tm_port

    @staticmethod
    def set_latest_scenario(scenario_name):
        """
        Set the latest scenario
        """
        CarlaDataProvider._latest_scenario = scenario_name

    @staticmethod
    def get_latest_scenario():
        """
        Get the latest scenario
        """
        return CarlaDataProvider._latest_scenario

    @staticmethod
    def cleanup():
        """
        Cleanup and remove all entries from all dictionaries
        """
        DestroyActor = carla.command.DestroyActor       # pylint: disable=invalid-name
        batch = []

        for actor_id in CarlaDataProvider._carla_actor_pool.copy():
            actor = CarlaDataProvider._carla_actor_pool[actor_id]
            if actor is not None and actor.is_alive:
                batch.append(DestroyActor(actor))

        if CarlaDataProvider._client:
            try:
                CarlaDataProvider._client.apply_batch_sync(batch)
            except RuntimeError as e:
                if "time-out" in str(e):
                    pass
                else:
                    raise e

        CarlaDataProvider._actor_velocity_map.clear()
        CarlaDataProvider._actor_location_map.clear()
        CarlaDataProvider._actor_transform_map.clear()
        CarlaDataProvider._traffic_light_map.clear()
        CarlaDataProvider._map = None
        CarlaDataProvider._world = None
        CarlaDataProvider._sync_flag = False
        CarlaDataProvider._ego_vehicle_route = None
        CarlaDataProvider._all_actors = None
        CarlaDataProvider._carla_actor_pool = {}
        CarlaDataProvider._client = None
        CarlaDataProvider._spawn_points = None
        CarlaDataProvider._spawn_index = 0
        CarlaDataProvider._rng = random.RandomState(CarlaDataProvider._random_seed)
        CarlaDataProvider._grp = None
        CarlaDataProvider._runtime_init_flag = False
        CarlaDataProvider._latest_scenario = ""

    @property
    def world(self):
        """
        Return world
        
        This is a read-only property of `get_world`
        """
        return self._world<|MERGE_RESOLUTION|>--- conflicted
+++ resolved
@@ -1065,13 +1065,8 @@
         Remove an actor from the pool using its ID
         """
         if actor_id in CarlaDataProvider._carla_actor_pool:
-<<<<<<< HEAD
-            CarlaDataProvider._carla_actor_pool[actor_id].destroy()
+            was_destroyed = CarlaDataProvider._carla_actor_pool[actor_id].destroy()
             CarlaDataProvider._carla_actor_pool[actor_id] = None  # type: ignore
-=======
-            was_destroyed = CarlaDataProvider._carla_actor_pool[actor_id].destroy()
-            CarlaDataProvider._carla_actor_pool[actor_id] = None
->>>>>>> 38098b66
             CarlaDataProvider._carla_actor_pool.pop(actor_id)
             return was_destroyed
         print("Trying to remove a non-existing actor id {}".format(actor_id))
